--- conflicted
+++ resolved
@@ -36,20 +36,15 @@
             "openconfig-system:config": {},
         },
         "openconfig-system:config": {},
-<<<<<<< HEAD
         "openconfig-system:dns": {
             "openconfig-system:servers": {
                 "openconfig-system:server": []}
         },
-        "openconfig-system:logging": {},
-=======
-        "openconfig-system:dns": {},
         "openconfig-system:logging": {
             "openconfig-system:console": {},
             "openconfig-system-ext:terminal-monitor": {},
             "openconfig-system:remote-servers": {}
         },
->>>>>>> 93b947dd
         "openconfig-system:ntp": {
             "openconfig-system:config": {},
             "openconfig-system:ntp-keys": {
@@ -202,7 +197,6 @@
     # gratuitous-arp
     if config_before.get("tailf-ned-cisco-ios:ip", {}).get("gratuitous-arps-conf", {}).get("gratuitous-arps", True) is False:
         openconfig_system_services["openconfig-system-ext:config"]["openconfig-system-ext:ip-gratuitous-arps"] = False
-        del config_leftover["tailf-ned-cisco-ios:ip"]["gratuitous-arps-conf"]["gratuitous-arps"]
     else:
         openconfig_system_services["openconfig-system-ext:config"]["openconfig-system-ext:ip-gratuitous-arps"] = True
         del config_leftover["tailf-ned-cisco-ios:ip"]["gratuitous-arps-conf"]["gratuitous-arps"]
