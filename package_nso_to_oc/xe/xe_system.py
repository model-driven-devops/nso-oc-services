#! /usr/bin/env python3
"""
Translate NSO Device config to MDD OpenConfig

This script will pull a device's configuration from an NSO server, convert the NED structured configuration to
MDD OpenConfig, save the NSO configuration to a file named {device_name}_configuration.json, save the NSO device
configuration minus parts replaced by OpenConfig to a file named {device_name}_configuration_remaining.json,
and save the MDD OpenConfig configuration to a file named {nso_device}_openconfig.json.

The script requires the following environment variables:
NSO_URL - URL for the NSO server
NSO_USERNAME
NSO_PASSWORD
NSO_DEVICE - NSO device name for configuration translation
TEST - True or False. True enables sending the OpenConfig to the NSO server after generation
"""

import sys
from pathlib import Path
from importlib.util import find_spec

TACACS = "tacacs"
RADIUS = "radius"
system_notes = []

openconfig_system = {
    "openconfig-system:system": {
        "openconfig-system:aaa": {
            "openconfig-system:server-groups": {
                "openconfig-system:server-group": []},
            "openconfig-system:accounting": {},
            "openconfig-system:authorization": {},
            "openconfig-system:authentication": {}
        },
        "openconfig-system:clock": {
            "openconfig-system:config": {},
        },
        "openconfig-system:config": {},
<<<<<<< HEAD
        "openconfig-system:dns": {},
=======
        "openconfig-system:dns": {
            "openconfig-system:servers": {
                "openconfig-system:server": []}
        },
>>>>>>> c4ab5c07
        "openconfig-system:logging": {
            "openconfig-system:console": {},
            "openconfig-system-ext:terminal-monitor": {},
            "openconfig-system:remote-servers": {}
        },
        "openconfig-system:ntp": {
            "openconfig-system:config": {},
            "openconfig-system:ntp-keys": {
                "openconfig-system:ntp-key": []},
            "openconfig-system:servers": {
                "openconfig-system:server": []}
        },
        "openconfig-system:ssh-server": {
            "openconfig-system:config": {},
            "openconfig-system-ext:algorithm": {
                "openconfig-system-ext:config": {}
            }
        },
        "openconfig-system-ext:services": {
            "openconfig-system-ext:http": {
                "openconfig-system-ext:config": {},
                "openconfig-system-ext:ip-http-timeout-policy": {"openconfig-system-ext:idle": {
                    "openconfig-system-ext:config": {}}}
            },
            "openconfig-system-ext:config": {},
            "openconfig-system-ext:login-security-policy": {
                "openconfig-system-ext:config": {},
                "openconfig-system-ext:block-for": {"openconfig-system-ext:config": {}}
            },
            "openconfig-system-ext:boot-network": {
                "openconfig-system-ext:config": {},
            }
        },
        "openconfig-system-ext:timestamps": {
            "openconfig-system-ext:logging": {"openconfig-system-ext:config": {}},
            "openconfig-system-ext:debugging": {"openconfig-system-ext:config": {}}
        }
    }
}

def xe_system_services(config_before: dict, config_leftover: dict) -> None:
    """
    Translates NSO XE NED to MDD OpenConfig System Services
    """
    openconfig_system_services = openconfig_system["openconfig-system:system"]["openconfig-system-ext:services"]
    if config_before.get("tailf-ned-cisco-ios:ip", {}).get("domain", {}).get("lookup-conf", {}).get("lookup",
                                                                                                    True) is False:
        openconfig_system_services["openconfig-system-ext:config"]["openconfig-system-ext:ip-domain-lookup"] = False
        del config_leftover["tailf-ned-cisco-ios:ip"]["domain"]["lookup-conf"]
    else:
        openconfig_system_services["openconfig-system-ext:config"]["openconfig-system-ext:ip-domain-lookup"] = True
    # login on-success log
    if type(config_before.get("tailf-ned-cisco-ios:login", {}).get("on-success", {}).get("log", '')) is list:
        openconfig_system_services["openconfig-system-ext:login-security-policy"]["openconfig-system-ext:config"][
            "openconfig-system-ext:on-success"] = True
        del config_leftover["tailf-ned-cisco-ios:login"]["on-success"]["log"]
    else:
        openconfig_system_services["openconfig-system-ext:login-security-policy"]["openconfig-system-ext:config"][
            "openconfig-system-ext:on-success"] = False
    # login on-failure log
    if type(config_before.get("tailf-ned-cisco-ios:login", {}).get("on-failure", {}).get("log", '')) is list:
        openconfig_system_services["openconfig-system-ext:login-security-policy"]["openconfig-system-ext:config"][
            "openconfig-system-ext:on-failure"] = True
        del config_leftover["tailf-ned-cisco-ios:login"]["on-failure"]["log"]
    else:
        openconfig_system_services["openconfig-system-ext:login-security-policy"]["openconfig-system-ext:config"][
            "openconfig-system-ext:on-failure"] = False
    # login block-for
    if config_before.get("tailf-ned-cisco-ios:login", {}).get("block-for", {}).get("seconds"):
        openconfig_system_services["openconfig-system-ext:login-security-policy"]["openconfig-system-ext:block-for"]["openconfig-system-ext:config"]["openconfig-system-ext:seconds"] = config_before.get("tailf-ned-cisco-ios:login", {}).get("block-for", {}).get("seconds")
        del config_leftover["tailf-ned-cisco-ios:login"]["block-for"]["seconds"]
    if config_before.get("tailf-ned-cisco-ios:login", {}).get("block-for", {}).get("attempts"):
        openconfig_system_services["openconfig-system-ext:login-security-policy"]["openconfig-system-ext:block-for"]["openconfig-system-ext:config"]["openconfig-system-ext:attempts"] = config_before.get("tailf-ned-cisco-ios:login", {}).get("block-for", {}).get("attempts")
        del config_leftover["tailf-ned-cisco-ios:login"]["block-for"]["attempts"]
    if config_before.get("tailf-ned-cisco-ios:login", {}).get("block-for", {}).get("within"):
        openconfig_system_services["openconfig-system-ext:login-security-policy"]["openconfig-system-ext:block-for"]["openconfig-system-ext:config"]["openconfig-system-ext:within"] = config_before.get("tailf-ned-cisco-ios:login", {}).get("block-for", {}).get("within")
        del config_leftover["tailf-ned-cisco-ios:login"]["block-for"]["within"]
    # Archive Logging
    if type(config_before.get("tailf-ned-cisco-ios:archive", {}).get("log", {}).get("config", {}).get("logging", {}).get("enable", '')) is list:
        openconfig_system_services["openconfig-system-ext:config"]["openconfig-system-ext:archive-logging"] = True
        del config_leftover["tailf-ned-cisco-ios:archive"]["log"]["config"]["logging"]["enable"]
    else:
        openconfig_system_services["openconfig-system-ext:config"]["openconfig-system-ext:archive-logging"] = False
    # boot network
    if not config_before.get("tailf-ned-cisco-ios:boot", {}).get("network"):
        openconfig_system_services["openconfig-system-ext:boot-network"]["openconfig-system-ext:config"]["openconfig-system-ext:bootnetwork-enabled"] = "DISABLED"
    else:
        openconfig_system_services["openconfig-system-ext:boot-network"]["openconfig-system-ext:config"]["openconfig-system-ext:bootnetwork-enabled"] = "MANUAL_CONFIG"
    # IP bootp server
    if config_before.get("tailf-ned-cisco-ios:ip", {}).get("bootp", {}).get("server", True) is False:
        openconfig_system_services["openconfig-system-ext:config"]["openconfig-system-ext:ip-bootp-server"] = False
        del config_leftover["tailf-ned-cisco-ios:ip"]["bootp"]["server"]
    else:
        openconfig_system_services["openconfig-system-ext:config"]["openconfig-system-ext:ip-bootp-server"] = True
    # IP dns server
    if type(config_before.get("tailf-ned-cisco-ios:ip", {}).get("dns", {}).get("server", '')) is dict:
        openconfig_system_services["openconfig-system-ext:config"]["openconfig-system-ext:ip-dns-server"] = True
        del config_leftover["tailf-ned-cisco-ios:ip"]["dns"]["server"]
    else:
        openconfig_system_services["openconfig-system-ext:config"]["openconfig-system-ext:ip-dns-server"] = False
    # IP identd
    if type(config_before.get("tailf-ned-cisco-ios:ip", {}).get("identd", '')) is list:
        openconfig_system_services["openconfig-system-ext:config"]["openconfig-system-ext:ip-identd"] = True
        del config_leftover["tailf-ned-cisco-ios:ip"]["identd"]
    else:
        openconfig_system_services["openconfig-system-ext:config"]["openconfig-system-ext:ip-identd"] = False
    # IP http server
    if config_before.get("tailf-ned-cisco-ios:ip", {}).get("http", {}).get("server", True) is False:
        openconfig_system_services["openconfig-system-ext:http"]["openconfig-system-ext:config"]["openconfig-system-ext:http-enabled"] = False
        del config_leftover["tailf-ned-cisco-ios:ip"]["http"]["server"]
    else:
        openconfig_system_services["openconfig-system-ext:http"]["openconfig-system-ext:config"]["openconfig-system-ext:http-enabled"] = True
        del config_leftover["tailf-ned-cisco-ios:ip"]["http"]["server"]
    # IP http secure server
    if config_before.get("tailf-ned-cisco-ios:ip", {}).get("http", {}).get("secure-server", True) is False:
        openconfig_system_services["openconfig-system-ext:http"]["openconfig-system-ext:config"][
            "openconfig-system-ext:https-enabled"] = False
        del config_leftover["tailf-ned-cisco-ios:ip"]["http"]["secure-server"]
    else:
        openconfig_system_services["openconfig-system-ext:http"]["openconfig-system-ext:config"][
            "openconfig-system-ext:https-enabled"] = True
        del config_leftover["tailf-ned-cisco-ios:ip"]["http"]["secure-server"]
    # IP http max-connections
    if config_before.get("tailf-ned-cisco-ios:ip", {}).get("http", {}).get("max-connections"):
        openconfig_system_services["openconfig-system-ext:http"]["openconfig-system-ext:config"][
            "openconfig-system-ext:ip-http-max-connections"] = config_before.get("tailf-ned-cisco-ios:ip", {}).get(
                "http", {}).get("max-connections")
        del config_leftover["tailf-ned-cisco-ios:ip"]["http"]["max-connections"]
    # IP http ciphersuite
    if len(config_before.get("tailf-ned-cisco-ios:ip", {}).get("http", {}).get("secure-ciphersuite", [])) > 0:
        openconfig_system_services["openconfig-system-ext:http"]["openconfig-system-ext:config"][
            "openconfig-system-ext:ip-http-secure-ciphersuite"] = config_before.get("tailf-ned-cisco-ios:ip", {}).get(
                "http", {}).get("secure-ciphersuite")
        del config_leftover["tailf-ned-cisco-ios:ip"]["http"]["secure-ciphersuite"]
    # IP http timeout-policy - idle
    if config_before.get("tailf-ned-cisco-ios:ip", {}).get("http", {}).get("timeout-policy", {}).get(
        "idle"):
        openconfig_system_services["openconfig-system-ext:http"]["openconfig-system-ext:ip-http-timeout-policy"]["openconfig-system-ext:idle"]["openconfig-system-ext:config"]["openconfig-system-ext:connection"] = config_before.get("tailf-ned-cisco-ios:ip", {}).get("http", {}).get("timeout-policy", {}).get("idle")
        del config_leftover["tailf-ned-cisco-ios:ip"]["http"]["timeout-policy"]["idle"]
    # IP http timeout-policy - life
    if config_before.get("tailf-ned-cisco-ios:ip", {}).get("http", {}).get("timeout-policy", {}).get(
        "life"):
        openconfig_system_services["openconfig-system-ext:http"]["openconfig-system-ext:ip-http-timeout-policy"][
            "openconfig-system-ext:idle"]["openconfig-system-ext:config"]["openconfig-system-ext:life"] = config_before.get(
                "tailf-ned-cisco-ios:ip", {}).get("http", {}).get("timeout-policy", {}).get("life")
        del config_leftover["tailf-ned-cisco-ios:ip"]["http"]["timeout-policy"]["life"]
    # IP http timeout-policy - requests
    if config_before.get("tailf-ned-cisco-ios:ip", {}).get("http", {}).get("timeout-policy", {}).get(
        "requests"):
        openconfig_system_services["openconfig-system-ext:http"]["openconfig-system-ext:ip-http-timeout-policy"][
            "openconfig-system-ext:idle"]["openconfig-system-ext:config"]["openconfig-system-ext:requests"] = config_before.get(
                "tailf-ned-cisco-ios:ip", {}).get("http", {}).get("timeout-policy", {}).get("requests")
        del config_leftover["tailf-ned-cisco-ios:ip"]["http"]["timeout-policy"]["requests"]
    # IP RCMD rcp-enable
    if type(config_before.get("tailf-ned-cisco-ios:ip", {}).get("rcmd", {}).get("rcp-enable", '')) is list:
        openconfig_system_services["openconfig-system-ext:config"]["openconfig-system-ext:ip-rcmd-rcp-enable"] = True
        del config_leftover["tailf-ned-cisco-ios:ip"]["rcmd"]["rcp-enable"]
    else:
        openconfig_system_services["openconfig-system-ext:config"]["openconfig-system-ext:ip-rcmd-rcp-enable"] = False
    # IP RCMD rsh-enable
    if type(config_before.get("tailf-ned-cisco-ios:ip", {}).get("rcmd", {}).get("rsh-enable", '')) is list:
        openconfig_system_services["openconfig-system-ext:config"]["openconfig-system-ext:ip-rcmd-rsh-enable"] = True
        del config_leftover["tailf-ned-cisco-ios:ip"]["rcmd"]["rsh-enable"]
    else:
        openconfig_system_services["openconfig-system-ext:config"]["openconfig-system-ext:ip-rcmd-rsh-enable"] = False
    # IP finger
    if type(config_before.get("tailf-ned-cisco-ios:ip", {}).get("finger", '')) is dict:
        openconfig_system_services["openconfig-system-ext:config"]["openconfig-system-ext:finger"] = True
        del config_leftover["tailf-ned-cisco-ios:ip"]["finger"]
    else:
        openconfig_system_services["openconfig-system-ext:config"]["openconfig-system-ext:finger"] = False
    # service config
    if type(config_before.get("tailf-ned-cisco-ios:service", {}).get("config", '')) is list:
        openconfig_system_services["openconfig-system-ext:config"]["openconfig-system-ext:service-config"] = True
        del config_leftover["tailf-ned-cisco-ios:service"]["config"]
    else:
        openconfig_system_services["openconfig-system-ext:config"]["openconfig-system-ext:service-config"] = False
    # service tcp-small-servers
    if type(config_before.get("tailf-ned-cisco-ios:service", {}).get("tcp-small-servers", '')) is list:
        openconfig_system_services["openconfig-system-ext:config"]["openconfig-system-ext:service-tcp-small-servers"] = True
        del config_leftover["tailf-ned-cisco-ios:service"]["tcp-small-servers"]
    else:
        openconfig_system_services["openconfig-system-ext:config"]["openconfig-system-ext:service-tcp-small-servers"] = False
    # service udp-small-servers
    if type(config_before.get("tailf-ned-cisco-ios:service", {}).get("udp-small-servers", '')) is list:
        openconfig_system_services["openconfig-system-ext:config"]["openconfig-system-ext:service-udp-small-servers"] = True
        del config_leftover["tailf-ned-cisco-ios:service"]["udp-small-servers"]
    else:
        openconfig_system_services["openconfig-system-ext:config"]["openconfig-system-ext:service-udp-small-servers"] = False
    # service pad
    if config_before.get("tailf-ned-cisco-ios:service", {}).get("conf", {}).get("pad", True) is False:
        openconfig_system_services["openconfig-system-ext:config"]["openconfig-system-ext:service-pad"] = False
        del config_leftover["tailf-ned-cisco-ios:service"]["conf"]["pad"]
    else:
        openconfig_system_services["openconfig-system-ext:config"]["openconfig-system-ext:service-pad"] = True
    # service password-encryption
    if type(config_before.get("tailf-ned-cisco-ios:service", {}).get("password-encryption", '')) is dict:
        openconfig_system_services["openconfig-system-ext:config"]["openconfig-system-ext:service-password-encryption"] = True
        del config_leftover["tailf-ned-cisco-ios:service"]["password-encryption"]
    else:
        openconfig_system_services["openconfig-system-ext:config"]["openconfig-system-ext:service-password-encryption"] = False
    # gratuitous-arp
    if config_before.get("tailf-ned-cisco-ios:ip", {}).get("gratuitous-arps-conf", {}).get("gratuitous-arps", True) is False:
        openconfig_system_services["openconfig-system-ext:config"]["openconfig-system-ext:ip-gratuitous-arps"] = False
    else:
        openconfig_system_services["openconfig-system-ext:config"]["openconfig-system-ext:ip-gratuitous-arps"] = True
        del config_leftover["tailf-ned-cisco-ios:ip"]["gratuitous-arps-conf"]["gratuitous-arps"]
    # aaa server-groups

    # gather group and server configurations

def xe_system_config(config_before: dict, config_leftover: dict) -> None:
    """
    Translates NSO XE NED to MDD OpenConfig System Config
    """
    openconfig_system_config = openconfig_system["openconfig-system:system"]["openconfig-system:config"]

    openconfig_system_config["openconfig-system:hostname"] = config_before["tailf-ned-cisco-ios:hostname"]
    del config_leftover["tailf-ned-cisco-ios:hostname"]

    if config_before.get("tailf-ned-cisco-ios:banner", {}).get("login"):
        openconfig_system_config["openconfig-system:login-banner"] = config_before.get("tailf-ned-cisco-ios:banner",
                                                                                       {}).get("login")
        del config_leftover["tailf-ned-cisco-ios:banner"]["login"]

    if config_before.get("tailf-ned-cisco-ios:banner", {}).get("motd"):
        openconfig_system_config["openconfig-system:motd-banner"] = config_before.get("tailf-ned-cisco-ios:banner",
                                                                                      {}).get("motd")
        del config_leftover["tailf-ned-cisco-ios:banner"]["motd"]

    if config_before.get("tailf-ned-cisco-ios:ip", {}).get("domain", {}).get("name"):
        openconfig_system_config["openconfig-system:domain-name"] = config_before.get("tailf-ned-cisco-ios:ip", {}).get(
            "domain", {}).get("name")
        del config_leftover["tailf-ned-cisco-ios:ip"]["domain"]["name"]

    if config_before.get("tailf-ned-cisco-ios:ip", {}).get("options", {}).get("drop"):
        openconfig_system_config["openconfig-system-ext:ip-options"] = "DROP"
        del config_leftover["tailf-ned-cisco-ios:ip"]["options"]

    if config_before.get("tailf-ned-cisco-ios:ip", {}).get("options", {}).get("ignore"):
        openconfig_system_config["openconfig-system-ext:ip-options"] = "IGNORE"
        del config_leftover["tailf-ned-cisco-ios:ip"]["options"]

    if (config_before.get("tailf-ned-cisco-ios:enable", {}).get("secret", {}).get("secret")) and \
            (config_before.get("tailf-ned-cisco-ios:enable", {}).get("secret", {}).get("type") == "0"):
        openconfig_system_config["openconfig-system-ext:enable-secret"] = config_before.get(
            "tailf-ned-cisco-ios:enable", {}).get("secret", {}).get("secret")
        del config_leftover["tailf-ned-cisco-ios:enable"]

    if config_before["tailf-ned-cisco-ios:line"]["console"][0].get("exec-timeout"):
        seconds = config_before["tailf-ned-cisco-ios:line"]["console"][0]["exec-timeout"].get("minutes", 0) * 60
        seconds += config_before["tailf-ned-cisco-ios:line"]["console"][0]["exec-timeout"].get("seconds", 0)
        openconfig_system_config["openconfig-system-ext:console-exec-timeout-seconds"] = seconds
        del config_leftover["tailf-ned-cisco-ios:line"]["console"][0]["exec-timeout"]


def xe_system_ssh_server(config_before: dict, config_leftover: dict) -> None:
    """
    Translates NSO XE NED to MDD OpenConfig System SSH Server
    """
    openconfig_system_ssh_server_config = openconfig_system["openconfig-system:system"]["openconfig-system:ssh-server"]["openconfig-system:config"]
    openconfig_system_ssh_server_alg_config = openconfig_system["openconfig-system:system"]["openconfig-system:ssh-server"]["openconfig-system-ext:algorithm"]["openconfig-system-ext:config"]


    if config_before.get("tailf-ned-cisco-ios:ip", {}).get("ssh", {}).get("time-out"):
        openconfig_system_ssh_server_config["openconfig-system-ext:ssh-timeout"] = config_before.get(
            "tailf-ned-cisco-ios:ip", {}).get("ssh", {}).get("time-out")
        del config_leftover["tailf-ned-cisco-ios:ip"]["ssh"]["time-out"]

    if config_before.get("tailf-ned-cisco-ios:ip", {}).get("ssh", {}).get("version"):
        if config_before.get("tailf-ned-cisco-ios:ip", {}).get("ssh", {}).get("version") == 1:
            openconfig_system_ssh_server_config["openconfig-system:protocol-version"] = "V1"
        elif config_before.get("tailf-ned-cisco-ios:ip", {}).get("ssh", {}).get("version") == 2:
            openconfig_system_ssh_server_config["openconfig-system:protocol-version"] = "V2"
        del config_leftover["tailf-ned-cisco-ios:ip"]["ssh"]["version"]
    else:
        openconfig_system_ssh_server_config["openconfig-system:protocol-version"] = "V1_V2"

    if config_before.get("tailf-ned-cisco-ios:ip", {}).get("ssh", {}).get("source-interface"):
        for i, n in config_before["tailf-ned-cisco-ios:ip"]["ssh"]["source-interface"].items():
            openconfig_system_ssh_server_config["openconfig-system-ext:ssh-source-interface"] = f"{i}{n}"
        del config_leftover["tailf-ned-cisco-ios:ip"]["ssh"]["source-interface"]

    if config_before["tailf-ned-cisco-ios:line"]["vty"][0].get("exec-timeout"):
        seconds = config_before["tailf-ned-cisco-ios:line"]["vty"][0]["exec-timeout"].get("minutes", 0) * 60
        seconds += config_before["tailf-ned-cisco-ios:line"]["vty"][0]["exec-timeout"].get("seconds", 0)
        openconfig_system_ssh_server_config["openconfig-system:timeout"] = seconds
        del config_leftover["tailf-ned-cisco-ios:line"]["vty"][0]["exec-timeout"]

    if config_before["tailf-ned-cisco-ios:line"]["vty"][0].get("absolute-timeout"):
        openconfig_system_ssh_server_config["openconfig-system-ext:absolute-timeout-minutes"] = \
        config_before["tailf-ned-cisco-ios:line"]["vty"][0]["absolute-timeout"]
        del config_leftover["tailf-ned-cisco-ios:line"]["vty"][0]["absolute-timeout"]

    if config_before["tailf-ned-cisco-ios:line"]["vty"][0].get("session-limit"):
        openconfig_system_ssh_server_config["openconfig-system:session-limit"] = config_before["tailf-ned-cisco-ios:line"]["vty"][0].get(
            "session-limit")
        del config_leftover["tailf-ned-cisco-ios:line"]["vty"][0]["session-limit"]

    if type(config_before.get("tailf-ned-cisco-ios:ip", {}).get("ssh", {}).get("server", {}).get("algorithm", {}).get("encryption", '')) is list:
        openconfig_system_ssh_server_alg_config["openconfig-system-ext:encryption"] = config_before.get("tailf-ned-cisco-ios:ip", {}).get("ssh", {}).get("server", {}).get("algorithm", {}).get("encryption")
        del config_leftover["tailf-ned-cisco-ios:ip"]["ssh"]["server"]["algorithm"]["encryption"]

    if type(config_before.get("tailf-ned-cisco-ios:ip", {}).get("ssh", {}).get("server", {}).get("algorithm", {}).get("mac", '')) is list:
        openconfig_system_ssh_server_alg_config["openconfig-system-ext:mac"] = config_before.get("tailf-ned-cisco-ios:ip", {}).get("ssh", {}).get("server", {}).get("algorithm", {}).get("mac")
        del config_leftover["tailf-ned-cisco-ios:ip"]["ssh"]["server"]["algorithm"]["mac"]

def xe_add_oc_ntp_server(before_ntp_server_list: list, after_ntp_server_list: list, openconfig_ntp_server_list: list,
                         ntp_type: str, ntp_vrf: str, if_ip: dict) -> None:
    """Generate Openconfig NTP server configurations"""
    for ntp_server_index, ntp_server in enumerate(before_ntp_server_list):
        ntp_server_temp = {"openconfig-system:address": ntp_server["name"],
                           "openconfig-system:config": {
                               "openconfig-system:address": ntp_server["name"],
                               "openconfig-system:association-type": ntp_type,
                               "openconfig-system:port": 123,
                               "openconfig-system:version": 4
                           }}
        # version
        if ntp_server.get("version"):
            ntp_server_temp["openconfig-system:config"]["openconfig-system:version"] = ntp_server.get("version")
            del after_ntp_server_list[ntp_server_index]["version"]
        # iburst
        if type(ntp_server.get("iburst", "")) is list:
            ntp_server_temp["openconfig-system:config"]["openconfig-system:iburst"] = True
            del after_ntp_server_list[ntp_server_index]["iburst"]
        else:
            ntp_server_temp["openconfig-system:config"]["openconfig-system:iburst"] = False
        # prefer
        if type(ntp_server.get("prefer", "")) is list:
            ntp_server_temp["openconfig-system:config"]["openconfig-system:prefer"] = True
            del after_ntp_server_list[ntp_server_index]["prefer"]
        else:
            ntp_server_temp["openconfig-system:config"]["openconfig-system:prefer"] = False
        # authentication key
        if ntp_server.get("key"):
            ntp_server_temp["openconfig-system:config"]["openconfig-system-ext:ntp-auth-key-id"] = ntp_server.get("key")
            del after_ntp_server_list[ntp_server_index]["key"]
        # source interface
        if ntp_server.get("source"):
            for k, v in ntp_server.get("source").items():
                nso_source_interface = f"{k}{v}"
                ntp_server_temp["openconfig-system:config"]["openconfig-system-ext:ntp-source-address"] = if_ip.get(
                    nso_source_interface)
                del after_ntp_server_list[ntp_server_index]["source"]
        # vrf
        if ntp_vrf:
            ntp_server_temp["openconfig-system:config"]["openconfig-system-ext:ntp-use-vrf"] = ntp_vrf

        openconfig_ntp_server_list.append(ntp_server_temp)


def xe_system_ntp(config_before: dict, config_leftover: dict, if_ip: dict) -> None:
    """
    Translates NSO XE NED to MDD OpenConfig System NTP
    """
    openconfig_system_ntp = openconfig_system["openconfig-system:system"]["openconfig-system:ntp"]

    if config_before.get("tailf-ned-cisco-ios:ntp", {}).get("authenticate"):
        openconfig_system_ntp["openconfig-system:config"]["openconfig-system:enable-ntp-auth"] = True
        del config_leftover["tailf-ned-cisco-ios:ntp"]["authenticate"]

    if config_before.get("tailf-ned-cisco-ios:ntp", {}).get("logging"):
        openconfig_system_ntp["openconfig-system:config"]["openconfig-system-ext:ntp-enable-logging"] = True
        del config_leftover["tailf-ned-cisco-ios:ntp"]["logging"]

    if config_before.get("tailf-ned-cisco-ios:ntp", {}).get("source"):
        for i, n in config_before.get("tailf-ned-cisco-ios:ntp", {}).get("source").items():
            source_interface = f"{i}{n}"
            source_interface_ip = if_ip.get(source_interface)
            openconfig_system_ntp["openconfig-system:config"][
                "openconfig-system:ntp-source-address"] = source_interface_ip
        del config_leftover["tailf-ned-cisco-ios:ntp"]["source"]

    if config_before.get("tailf-ned-cisco-ios:ntp", {}).get("trusted-key") and config_before.get(
            "tailf-ned-cisco-ios:ntp", {}).get("authentication-key"):
        trusted_key_numbers = [x["key-number"] for x in
                               config_before.get("tailf-ned-cisco-ios:ntp", {}).get("trusted-key")]
        for auth_key in config_before.get("tailf-ned-cisco-ios:ntp", {}).get("authentication-key"):
            if auth_key["number"] in trusted_key_numbers and auth_key.get("md5"):
                key_dict = {"openconfig-system:key-id": auth_key["number"],
                            "openconfig-system:config": {"openconfig-system:key-id": auth_key["number"],
                                                         "openconfig-system:key-type": "NTP_AUTH_MD5",
                                                         "openconfig-system:key-value": auth_key.get("md5").get(
                                                             "secret")}
                            }
                openconfig_system_ntp["openconfig-system:ntp-keys"]["openconfig-system:ntp-key"].append(key_dict)

                config_leftover["tailf-ned-cisco-ios:ntp"]["authentication-key"].remove(auth_key)
                try:  # trusted-keys can use a starting number, hyphen, and ending number in NED. Skip remove if this is the case.
                    config_leftover["tailf-ned-cisco-ios:ntp"]["trusted-key"].remove({"key-number": auth_key["number"]})
                except:
                    pass

    if config_before.get("tailf-ned-cisco-ios:ntp", {}).get("peer") or config_before.get("tailf-ned-cisco-ios:ntp",
                                                                                         {}).get("server"):
        openconfig_system_ntp.update({"openconfig-system:servers": {"openconfig-system:server": []}})
        openconfig_system_ntp_server_list = openconfig_system_ntp["openconfig-system:servers"][
            "openconfig-system:server"]
        # NTP SERVER
        if config_before.get("tailf-ned-cisco-ios:ntp", {}).get("server", {}).get("peer-list"):
            xe_add_oc_ntp_server(config_before["tailf-ned-cisco-ios:ntp"]["server"]["peer-list"],
                                 config_leftover["tailf-ned-cisco-ios:ntp"]["server"]["peer-list"],
                                 openconfig_system_ntp_server_list, "SERVER", "", if_ip)
        # NTP PEER
        if config_before.get("tailf-ned-cisco-ios:ntp", {}).get("peer", {}).get("peer-list"):
            xe_add_oc_ntp_server(config_before["tailf-ned-cisco-ios:ntp"]["peer"]["peer-list"],
                                 config_leftover["tailf-ned-cisco-ios:ntp"]["peer"]["peer-list"],
                                 openconfig_system_ntp_server_list, "PEER", "", if_ip)
        # VRF SERVER
        if config_before.get("tailf-ned-cisco-ios:ntp", {}).get("server", {}).get("vrf"):
            for nso_vrf_index, vrf in enumerate(
                    config_before.get("tailf-ned-cisco-ios:ntp", {}).get("server", {}).get("vrf")):
                xe_add_oc_ntp_server(
                    config_before["tailf-ned-cisco-ios:ntp"]["server"]["vrf"][nso_vrf_index]["peer-list"],
                    config_leftover["tailf-ned-cisco-ios:ntp"]["server"]["vrf"][nso_vrf_index]["peer-list"],
                    openconfig_system_ntp_server_list, "SERVER", vrf["name"], if_ip)
        # VRF PEER
        if config_before.get("tailf-ned-cisco-ios:ntp", {}).get("peer", {}).get("vrf"):
            for nso_vrf_index, vrf in enumerate(
                    config_before.get("tailf-ned-cisco-ios:ntp", {}).get("peer", {}).get("vrf")):
                xe_add_oc_ntp_server(
                    config_before["tailf-ned-cisco-ios:ntp"]["peer"]["vrf"][nso_vrf_index]["peer-list"],
                    config_leftover["tailf-ned-cisco-ios:ntp"]["peer"]["vrf"][nso_vrf_index]["peer-list"],
                    openconfig_system_ntp_server_list, "PEER", vrf["name"], if_ip)

def xe_system_aaa(config_before: dict, config_leftover: dict, if_ip: dict) -> None:
    """
    Translates NSO XE NED to MDD OpenConfig System AAA
    """
    oc_system_server_group = openconfig_system["openconfig-system:system"]["openconfig-system:aaa"]["openconfig-system:server-groups"]["openconfig-system:server-group"]
    oc_system_aaa_accounting = openconfig_system["openconfig-system:system"]["openconfig-system:aaa"]["openconfig-system:accounting"]
    oc_system_aaa_authorization = openconfig_system["openconfig-system:system"]["openconfig-system:aaa"]["openconfig-system:authorization"]
    oc_system_aaa_authentication = openconfig_system["openconfig-system:system"]["openconfig-system:aaa"]["openconfig-system:authentication"]
    tacacs_group_list = config_before.get("tailf-ned-cisco-ios:aaa", {}).get("group", {}).get("server", {}).get("tacacs-plus")
    radius_group_list = config_before.get("tailf-ned-cisco-ios:aaa", {}).get("group", {}).get("server", {}).get("radius")
    tacacs_server_list = config_before.get("tailf-ned-cisco-ios:tacacs", {}).get("server") 
    radius_server_list = config_before.get("tailf-ned-cisco-ios:radius", {}).get("server")
    accounting_dict = config_before.get("tailf-ned-cisco-ios:aaa", {}).get("accounting")
    authorization_dict = config_before.get("tailf-ned-cisco-ios:aaa", {}).get("authorization")
    authentication_dict = config_before.get("tailf-ned-cisco-ios:aaa", {}).get("authentication")
    authentication_user_list = config_before.get("tailf-ned-cisco-ios:username")

    # TACACS GROUP
    if tacacs_group_list:
        for tacacs_group_index, tacacs_group in enumerate(tacacs_group_list):
            process_aaa_tacacs(oc_system_server_group, config_leftover, if_ip, tacacs_group_index, tacacs_group, tacacs_server_list)
    
    # RADIUS GROUP
    if radius_group_list:
        for radius_group_index, radius_group in enumerate(radius_group_list):
            process_aaa_radius(oc_system_server_group, config_leftover, if_ip, radius_group_index, radius_group, radius_server_list)
    
    # AAA ACCOUNTING
    if accounting_dict:
        if accounting_dict.get("commands") or accounting_dict.get("exec"):
            temp_aaa_accounting = {
                "openconfig-system:config": set_accounting_method(oc_system_aaa_accounting, config_leftover, accounting_dict),
                "openconfig-system:events": set_accounting_event(oc_system_aaa_accounting, config_leftover, accounting_dict)
            }
            oc_system_aaa_accounting.update(temp_aaa_accounting)

    # AAA AUTHORIZATION
    if authorization_dict:
        if authorization_dict.get("commands") or authorization_dict.get("exec"):
            temp_aaa_authorization = {
                "openconfig-system:config": set_authorization_method(oc_system_aaa_authorization, config_leftover, authorization_dict),
                "openconfig-system:events": set_authorization_event(oc_system_aaa_authorization, config_leftover, authorization_dict)
            }
            oc_system_aaa_authorization.update(temp_aaa_authorization)

    # AAA AUTHENTICATION
    if authentication_dict or authentication_user_list:
        temp_aaa_authentication = {
            "openconfig-system:config": set_authentication_method(oc_system_aaa_authentication, config_leftover, authentication_dict),
            "openconfig-system:admin-user": set_authentication_admin(oc_system_aaa_authentication, config_leftover, authentication_user_list),
            "openconfig-system:users": set_authentication_user(oc_system_aaa_authentication, config_leftover, authentication_user_list)
        }
        oc_system_aaa_authentication.update(temp_aaa_authentication)

        updated_usernames = []

        for username in config_leftover.get("tailf-ned-cisco-ios:username", []):
            if username:
                updated_usernames.append(username)

        if len(updated_usernames) > 0:
            config_leftover["tailf-ned-cisco-ios:username"] = updated_usernames
        elif "tailf-ned-cisco-ios:username" in config_leftover:
            del config_leftover["tailf-ned-cisco-ios:username"]
    
    cleanup_server_access(config_leftover, f"{TACACS}-plus", TACACS)
    cleanup_server_access(config_leftover, RADIUS, RADIUS)
    
def process_aaa_tacacs(oc_system_server_group, config_leftover, if_ip, tacacs_group_index, tacacs_group, tacacs_server_list):
    tacacs_group_leftover = config_leftover.get("tailf-ned-cisco-ios:aaa", {}).get("group", {}).get("server", {}).get("tacacs-plus")[tacacs_group_index]
    # If we got here, we init an empty dict and append to oc_system_server_group list for future use.
    oc_system_server_group.append({})
    tac_group_index = len(oc_system_server_group) - 1
    set_tacacs_group_config(tacacs_group_leftover, config_leftover, oc_system_server_group, if_ip, tac_group_index, tacacs_group, tacacs_server_list)

def process_aaa_radius(oc_system_server_group, config_leftover, if_ip, radius_group_index, radius_group, radius_server_list):
    radius_group_leftover = config_leftover.get("tailf-ned-cisco-ios:aaa", {}).get("group", {}).get("server", {}).get("radius")[radius_group_index]
    # If we got here, we init an empty dict and append to oc_system_server_group list for future use.
    oc_system_server_group.append({})
    rad_group_index = len(oc_system_server_group) - 1
    set_radius_group_config(radius_group_leftover, config_leftover, oc_system_server_group, if_ip, rad_group_index, radius_group, radius_server_list)

def set_tacacs_group_config(tacacs_group_leftover, config_leftover, oc_system_server_group, if_ip, tac_group_index, tacacs_group, tacacs_server_list):
    # TACACS SERVER-GROUPS
    oc_system_server_group[tac_group_index]["openconfig-system:name"] = f'{tacacs_group.get("name")}'
    temp_tacacs_group = {"openconfig-system:config": {
        "openconfig-system:type": "TACACS",
        "openconfig-system:name": f'{tacacs_group.get("name")}'}, 
        "openconfig-system:servers": set_server_tacacs_config(tacacs_group_leftover, config_leftover, oc_system_server_group, if_ip, tac_group_index, tacacs_group, tacacs_server_list)
    }
    oc_system_server_group[tac_group_index].update(temp_tacacs_group)

def set_radius_group_config(radius_group_leftover, config_leftover, oc_system_server_group, if_ip, rad_group_index, radius_group, radius_server_list):
    # RADIUS SERVER-GROUPS
    oc_system_server_group[rad_group_index]["openconfig-system:name"] = f'{radius_group.get("name")}'
    # RADIUS SERVER-GROUP NAME AND TYPE
    temp_radius_group = {"openconfig-system:config": {
        "openconfig-system:type": "RADIUS",
        "openconfig-system:name": f'{radius_group.get("name")}'},
        "openconfig-system:servers": set_server_radius_config(radius_group_leftover, config_leftover, oc_system_server_group, if_ip, rad_group_index, radius_group, radius_server_list)
    }
    oc_system_server_group[rad_group_index].update(temp_radius_group)

def set_server_tacacs_config(tacacs_group_leftover, config_leftover, oc_system_server_group, if_ip, tac_group_index, tacacs_group, tacacs_server_list):
    tac_server = {"openconfig-system:server": []}
    tac_server_list = tac_server["openconfig-system:server"]
    source_interface_ip = None
    # TACACS SOURCE-INTERFACE
    for i, n in tacacs_group.get("ip", {}).get("tacacs", {}).get("source-interface", {}).items():
        source_interface = f"{i}{n}"
        source_interface_ip = if_ip.get(source_interface)
        if source_interface_ip:
            del config_leftover["tailf-ned-cisco-ios:aaa"]["group"]["server"]["tacacs-plus"][tac_group_index]["ip"]["tacacs"][
                "source-interface"]

    if tacacs_server_list:
        for server_list_index, server in enumerate(tacacs_server_list):
            for i in range(len(tacacs_group.get("server", {}).get("name", []))):
                if server.get("name") in tacacs_group["server"]["name"][i]["name"]:
                    # TACACS SERVER NAME, ADDRESS AND TIMEOUT
                    temp_tacacs_server = {"openconfig-system:address": f'{server.get("address", {}).get("ipv4")}',
                                          "openconfig-system:config": {
                                              "openconfig-system:address": f'{server.get("address", {}).get("ipv4")}',
                                              "openconfig-system:name": f'{server.get("name")}',
                                              "openconfig-system:timeout": f'{server.get("timeout", 5)}'},
                                          "openconfig-system:tacacs": {"openconfig-system:config": {
                                              "openconfig-system:port": f'{server.get("port", 49)}',
                                              "openconfig-system:secret-key": f'{server.get("key", {}).get("secret")}'
                                          }}}
                    if source_interface_ip:
                        temp_tacacs_server["openconfig-system:tacacs"]["openconfig-system:config"]["openconfig-system:source-address"] = source_interface_ip
                    tac_server_list.append(temp_tacacs_server)
                    config_leftover["tailf-ned-cisco-ios:aaa"]["group"]["server"]["tacacs-plus"][tac_group_index][
                        "server"]["name"][i] = None
            config_leftover["tailf-ned-cisco-ios:tacacs"]["server"][server_list_index] = None

    return tac_server

def set_server_radius_config(radius_group_leftover, config_leftover, oc_system_server_group, if_ip, rad_group_index,
                             radius_group, radius_server_list):
    rad_server = {"openconfig-system:server": []}
    rad_server_list = rad_server["openconfig-system:server"]
    source_interface_ip = None
    # RADIUS SOURCE-INTERFACE
    for i, n in radius_group.get("ip", {}).get("radius", {}).get("source-interface", {}).items():
        source_interface = f"{i}{n}"
        source_interface_ip = if_ip.get(source_interface)
        if source_interface_ip:
            del \
            config_leftover["tailf-ned-cisco-ios:aaa"]["group"]["server"]["radius"][rad_group_index]["ip"]["radius"][
                "source-interface"]

    if radius_server_list:
        for server_list_index, server in enumerate(radius_server_list):
            for i in range(len(radius_group.get("server", {}).get("name", []))):
                if server.get("id") in radius_group["server"]["name"][i]["name"]:
                    # RADIUS SERVER NAME, ADDRESS AND TIMEOUT
                    temp_radius_server = {
                        "openconfig-system:address": f'{server.get("address", {}).get("ipv4", {}).get("host")}',
                        "openconfig-system:config": {
                            "openconfig-system:address": f'{server.get("address", {}).get("ipv4", {}).get("host")}',
                            "openconfig-system:name": f'{server.get("id")}',
                            "openconfig-system:timeout": f'{server.get("timeout", 5)}'},
                        "openconfig-system:radius": {"openconfig-system:config": {
                            "openconfig-system:acct-port": f'{server.get("address", {}).get("ipv4", {}).get("acct-port")}',
                            "openconfig-system:auth-port": f'{server.get("address", {}).get("ipv4", {}).get("auth-port")}'
                        }}}
                    if source_interface_ip:
                        temp_radius_server["openconfig-system:radius"]["openconfig-system:config"][
                            "openconfig-system:source-address"] = source_interface_ip
                    if server.get("key", {}).get("secret"):
                        temp_radius_server["openconfig-system:radius"]["openconfig-system:config"][
                            "openconfig-system:secret-key"] = server.get("key", {}).get("secret")
                    rad_server_list.append(temp_radius_server)
                    config_leftover["tailf-ned-cisco-ios:aaa"]["group"]["server"]["radius"][rad_group_index][
                        "server"]["name"][i] = None
            config_leftover["tailf-ned-cisco-ios:radius"]["server"][server_list_index] = None

    return rad_server

def set_accounting_method(oc_system_aaa_accounting, config_leftover, accounting_dict):
    # AAA ACCOUNTING GROUPS
    acc_method = {"openconfig-system:accounting-method": []}
    acc_method_list = acc_method["openconfig-system:accounting-method"]
    group = group2 = group3 = None

    if accounting_dict.get("commands"):
        for i, command in enumerate(accounting_dict.get("commands")):
            if command.get("group"):
                if command.get("group") == 'tacacs+':
                    group = 'TACACS_ALL'
                else:
                    group = command.get("group")
                acc_method_list.append(group)
            if command.get("group2") and command.get("group2", {}).get("group"):
                if command.get("group2", {}).get("group") == 'tacacs+':
                    group2 = 'TACACS_ALL'
                elif command.get("group2", {}).get("group"):
                    group2 = command.get("group2", {}).get("group")
                acc_method_list.append(group2)
            if command.get("group3") and command.get("group3", {}).get("group"):
                if command.get("group2", {}).get("group") and command.get("group3", {}).get("group") == 'tacacs+':
                    group3 = 'TACACS_ALL'
                elif command.get("group2", {}).get("group") and command.get("group3", {}).get("group"):
                    group3 = command.get("group3", {}).get("group")
                acc_method_list.append(group3)
        del config_leftover["tailf-ned-cisco-ios:aaa"]["accounting"]["commands"]
    if accounting_dict.get("exec"):
        for i, exe in enumerate(accounting_dict.get("exec")):
            if exe.get("group"):
                if exe.get("group") == 'tacacs+':
                    group = 'TACACS_ALL'
                else:
                    group = exe.get("group")
                acc_method_list.append(group)
            if exe.get("group2") and exe.get("group2", {}).get("group"):
                if exe.get("group2", {}).get("group") == 'tacacs+':
                    group2 = 'TACACS_ALL'
                elif exe.get("group2", {}).get("group"):
                    group2 = exe.get("group2", {}).get("group")
                acc_method_list.append(group2)
            if exe.get("group3") and exe.get("group3", {}).get("group"):
                if exe.get("group2", {}).get("group") and exe.get("group3", {}).get("group") == 'tacacs+':
                    group3 = 'TACACS_ALL'
                elif exe.get("group2", {}).get("group") and exe.get("group3", {}).get("group"):
                    group3 = exe.get("group3", {}).get("group")
                acc_method_list.append(group3)
        del config_leftover["tailf-ned-cisco-ios:aaa"]["accounting"]["exec"]
    
    return acc_method

def set_accounting_event(oc_system_aaa_accounting, config_leftover, accounting_dict):
    acc_event = {"openconfig-system:event": []}
    acc_event_list = acc_event["openconfig-system:event"]
    # AAA ACCOUNTING EVENT-TYPE AND RECORD
    if accounting_dict.get("commands"):
        for key in accounting_dict.get("commands"):
            if key.get("level") == 15 and key.get("name") == 'default':
                event_type = 'AAA_ACCOUNTING_EVENT_COMMAND'
                if key.get("action-type") == 'stop-only':
                    action = 'STOP'
                elif key.get("action-type") == 'start-stop':
                    action = "START_STOP"
                temp_event = {"openconfig-system:event-type": f'{event_type}',
                            "openconfig-system:config": {
                                "openconfig-system:event-type": f'{event_type}',
                                "openconfig-system:record": f'{action}'
                            }}
                acc_event_list.append(temp_event)
    if accounting_dict.get("exec"):
        for key in accounting_dict.get("exec"):
            if key.get("name") == 'default':
                event_type = 'AAA_ACCOUNTING_EVENT_LOGIN'
                if key.get("action-type") == 'stop-only':
                    action = 'STOP'
                elif key.get("action-type") == 'start-stop':
                    action = "START_STOP"
                temp_event = {"openconfig-system:event-type": f'{event_type}',
                            "openconfig-system:config": {
                                "openconfig-system:event-type": f'{event_type}',
                                "openconfig-system:record": f'{action}'
                            }}
                acc_event_list.append(temp_event)

    return acc_event

def set_authorization_event(oc_system_aaa_authorization, config_leftover, authorization_dict):
    autho_event = {"openconfig-system:event": []}
    autho_event_list = autho_event["openconfig-system:event"]
    # AAA AUTHORIZATION EVENT-TYPE AND RECORD
    if authorization_dict.get("commands"):
        for key in authorization_dict.get("commands"):
            if key.get("level") == 15 and key.get("name") == 'default':
                event_type = 'AAA_AUTHORIZATION_EVENT_COMMAND'
                temp_event = {"openconfig-system:event-type": f'{event_type}',
                            "openconfig-system:config": {
                                "openconfig-system:event-type": f'{event_type}'
                            }}
                autho_event_list.append(temp_event)
        del config_leftover["tailf-ned-cisco-ios:aaa"]["authorization"]["commands"]
    if authorization_dict.get("exec"):
        for key in authorization_dict.get("exec"):
            if key.get("name") == 'default':
                event_type = 'AAA_AUTHORIZATION_EVENT_CONFIG'
                temp_event = {"openconfig-system:event-type": f'{event_type}',
                            "openconfig-system:config": {
                                "openconfig-system:event-type": f'{event_type}'
                            }}
                autho_event_list.append(temp_event)
        del config_leftover["tailf-ned-cisco-ios:aaa"]["authorization"]["exec"]

    return autho_event

def set_authorization_method(oc_system_aaa_authorization, config_leftover, authorization_dict):
    # AAA AUTHORIZATION GROUPS
    autho_method = {"openconfig-system:authorization-method": []}
    autho_method_list = autho_method["openconfig-system:authorization-method"]
    group = group2 = group3 = None

    if authorization_dict.get("commands"):
        for i, command in enumerate(authorization_dict.get("commands")):
            if command.get("tacacsplus"):
                group = 'TACACS_ALL'
            autho_method_list.append(group)
            if command.get("local"):
                group = 'LOCAL'
            autho_method_list.append(group)
            if command.get("group"):
                if command.get("group") == 'tacacs+':
                    group = 'TACACS_ALL'
                else:
                    group = command.get("group")
                autho_method_list.append(group)
            if command.get("group2") and command.get("group2", {}).get("group"):
                if command.get("group2", {}).get("group") == 'tacacs+':
                    group2 = 'TACACS_ALL'
                elif command.get("group2", {}).get("group"):
                    group2 = command.get("group2", {}).get("group")
                autho_method_list.append(group2)
            if command.get("group3") and command.get("group3", {}).get("group"):
                if command.get("group2", {}).get("group") and command.get("group3", {}).get("group") == 'tacacs+':
                    group3 = 'TACACS_ALL'
                elif command.get("group2", {}).get("group") and command.get("group3", {}).get("group"):
                    group3 = command.get("group3", {}).get("group")
                autho_method_list.append(group3)
    if authorization_dict.get("exec"):
        for i, exe in enumerate(authorization_dict.get("exec")):
            if exe.get("tacacsplus"):
                group = 'TACACS_ALL'
            autho_method_list.append(group)
            if exe.get("local"):
                group = 'LOCAL'
            autho_method_list.append(group)
            if exe.get("group"):
                if exe.get("group") == 'tacacs+':
                    group = 'TACACS_ALL'
                else:
                    group = exe.get("group")
                autho_method_list.append(group)
            if exe.get("group2") and exe.get("group2", {}).get("group"):
                if exe.get("group2", {}).get("group") == 'tacacs+':
                    group2 = 'TACACS_ALL'
                elif exe.get("group2", {}).get("group"):
                    group2 = exe.get("group2", {}).get("group")
                autho_method_list.append(group2)
            if exe.get("group3") and exe.get("group3", {}).get("group"):
                if exe.get("group2", {}).get("group") and exe.get("group3", {}).get("group") == 'tacacs+':
                    group3 = 'TACACS_ALL'
                elif exe.get("group2", {}).get("group") and exe.get("group3", {}).get("group"):
                    group3 = exe.get("group3", {}).get("group")
                autho_method_list.append(group3)
    return autho_method

def set_authentication_method(oc_system_aaa_authentication, config_leftover, authentication_dict):
    # AAA AUTHENTICATION GROUPS
    authe_method = {"openconfig-system:authentication-method": []}
    authe_method_list = authe_method["openconfig-system:authentication-method"]
    group = group2 = group3 = None

    if authentication_dict:
        if authentication_dict.get("login"):
            for i, login in enumerate(authentication_dict.get("login")):
                if login.get("local"):
                    group = 'LOCAL'
                authe_method_list.append(group)
                if login.get("tacacsplus"):
                    group = 'TACACS_ALL'
                authe_method_list.append(group)
                if login.get("group"):
                    if login.get("group") == 'tacacs+':
                        group = 'TACACS_ALL'
                    else:
                        group = login.get("group")
                    authe_method_list.append(group)
                if login.get("group2") and login.get("group2", {}).get("group"):
                    if login.get("group2", {}).get("group") == 'tacacs+':
                        group2 = 'TACACS_ALL'
                    elif login.get("group2", {}).get("group"):
                        group2 = login.get("group2", {}).get("group")
                    authe_method_list.append(group2)
                if login.get("group3") and login.get("group3", {}).get("group"):
                    if login.get("group2", {}).get("group") and login.get("group3", {}).get("group") == 'tacacs+':
                        group3 = 'TACACS_ALL'
                    elif login.get("group2", {}).get("group") and login.get("group3", {}).get("group"):
                        group3 = login.get("group3", {}).get("group")
                    authe_method_list.append(group3)
            del config_leftover["tailf-ned-cisco-ios:aaa"]["authentication"]["login"]

    return authe_method

def set_authentication_admin(oc_system_aaa_authentication, config_leftover, authentication_user_list):
    authe_admin = {"openconfig-system:config": {}}
    authe_admin_dict = authe_admin["openconfig-system:config"]
    pwd = pwd_hashed = ssh_key = None
    temp_user = {}
    # AAA AUTHENTICATION ADMIN-USER
    if authentication_user_list:
        for i, user in enumerate(authentication_user_list):
            if "admin" in user.get("name"):
                pwd_hashed = user.get("secret", {}).get("secret")
                temp_user = {"openconfig-system:admin-password": 'admin',
                                "openconfig-system:admin-password-hashed": f'{pwd_hashed}'
                            }
                config_leftover["tailf-ned-cisco-ios:username"][i] = None
        authe_admin_dict.update(temp_user)
    return authe_admin

def set_authentication_user(oc_system_aaa_authentication, config_leftover, authentication_user_list):
    authe_user = {"openconfig-system:user": []}
    authe_user_list = authe_user["openconfig-system:user"]
    pwd = pwd_hashed = ssh_key = None
    # AAA AUTHENTICATION USERS
    if authentication_user_list:
        for i, user in enumerate(authentication_user_list):
            if "admin" not in user.get("name"):
                role = 'SYSTEM_ROLE_ADMIN'
                pwd = user.get("secret", {}).get("secret")
                temp_user = {"openconfig-system:username": f'{user.get("name")}',
                            "openconfig-system:config": {
                                "openconfig-system:username": f'{user.get("name")}',
                                "openconfig-system:password": f'{pwd}',
                                "openconfig-system:password-hashed": f'{pwd_hashed}', # TODO
                                "openconfig-system:role": f'{role}',
                                "openconfig-system:ssh-key:": f'{ssh_key}' # TODO
                            }}
                authe_user_list.append(temp_user)
                config_leftover["tailf-ned-cisco-ios:username"][i] = None

    return authe_user

def cleanup_server_access(config_leftover, group_access_type, access_type):
    if len(config_leftover.get("tailf-ned-cisco-ios:aaa", {}).get("group", {}).get("server", {}).get(group_access_type, [])) < 1:
        return

    updated_server_list = []

    for group_access_type_server in config_leftover["tailf-ned-cisco-ios:aaa"]["group"]["server"][group_access_type]:
        updated_server_names = []

        for name in group_access_type_server.get("server", {}).get("name", []):
            if name and name.get("name"):
                updated_server_names.append(name)

        if len(updated_server_names) > 0:
            group_access_type_server["server"]["name"] = updated_server_names
        elif "name" in group_access_type_server.get("server", {}):
            del group_access_type_server["server"]["name"]

    for server in config_leftover.get(f"tailf-ned-cisco-ios:{access_type}", {}).get("server", []):
        if server and len(server) > 0:
            updated_server_list.append(server)
    
    if len(updated_server_list) > 0:
        config_leftover[f"tailf-ned-cisco-ios:{access_type}"]["server"] = updated_server_list
    elif "server" in config_leftover.get(f"tailf-ned-cisco-ios:{access_type}", {}):
        del config_leftover[f"tailf-ned-cisco-ios:{access_type}"]["server"]

def xe_system_logging(config_before: dict, config_leftover: dict, if_ip: dict) -> None:
    """
    Translates NSO XE NED to MDD OpenConfig System Logging
    """
    oc_system_logging_console = openconfig_system["openconfig-system:system"]["openconfig-system:logging"]["openconfig-system:console"]
    oc_system_logging_monitor = openconfig_system["openconfig-system:system"]["openconfig-system:logging"]["openconfig-system-ext:terminal-monitor"]
    oc_system_logging = openconfig_system["openconfig-system:system"]["openconfig-system:logging"]
    oc_system_archive = openconfig_system["openconfig-system:system"]["openconfig-system-ext:services"]
    logging_console = config_before.get("tailf-ned-cisco-ios:logging", {}).get("console")
    logging_monitor = config_before.get("tailf-ned-cisco-ios:logging", {}).get("monitor")
    logging = config_before.get("tailf-ned-cisco-ios:logging")
    archive = config_before.get("tailf-ned-cisco-ios:archive")
    intf_ip_name_dict = common.xe_system_get_interface_ip_address(config_before)
    
    # LOGGING BUFFERED
    if logging.get("buffered"):
        temp_logging_buffered = {
            "openconfig-system-ext:buffered": set_logging_buffered(logging, config_leftover, oc_system_logging)
        }
        oc_system_logging.update(temp_logging_buffered)
        del config_leftover["tailf-ned-cisco-ios:logging"]["buffered"]["severity-level"]
        if logging.get("buffered", {}).get("buffer-size"):
            del config_leftover["tailf-ned-cisco-ios:logging"]["buffered"]["buffer-size"]
    else:
        temp_logging_buffered = {
            "openconfig-system-ext:buffered": {"openconfig-system-ext:config": {
                "openconfig-system-ext:enabled": False
            }}}
        oc_system_logging.update(temp_logging_buffered)

    # LOGGING CONSOLE
    if logging_console:
        temp_logging_console = {
            "openconfig-system:config": {"openconfig-system-ext:enabled": True},
            "openconfig-system:selectors": set_logging_console(logging_console, 
                                                                config_leftover, 
                                                                oc_system_logging_console),
        }
        oc_system_logging_console.update(temp_logging_console)
        del config_leftover["tailf-ned-cisco-ios:logging"]["console"]["severity-level"]
    else:
        temp_logging_console = {
            "openconfig-system:config": {"openconfig-system-ext:enabled": False}
        }
        oc_system_logging_console.update(temp_logging_console)

    # LOGGING MONITOR
    if logging_monitor:
        temp_logging_monitor = {
            "openconfig-system-ext:selectors": set_logging_monitor(logging_monitor, 
                                                                    config_leftover, 
                                                                    oc_system_logging_monitor),
        }
        oc_system_logging_monitor.update(temp_logging_monitor)
        del config_leftover["tailf-ned-cisco-ios:logging"]["monitor"]["severity-level"]
    
    # LOGGING HOST
    if logging.get("host"):
        temp_logging_host = {
            "openconfig-system:remote-servers": set_logging_host(logging, config_leftover, 
                                                                oc_system_logging, if_ip, 
                                                                intf_ip_name_dict),
        }
        oc_system_logging.update(temp_logging_host)

def set_logging_buffered(logging, config_leftover, oc_system_logging):
    buffered = {"openconfig-system-ext:config": []}
    buffered_list = buffered["openconfig-system-ext:config"]
    # LOGGING BUFFERED SEVERITY AND BUFFER SIZE
    buffer_size = 4096 # Default Buffer Size
    severity = "DEBUG" # Default Severity
    if logging.get("buffered", {}).get("buffer-size"):
        buffer_size = logging["buffered"]["buffer-size"]
    if logging.get("buffered", {}).get("severity-level"):
        # SEVERITY
        severity = get_severity(logging["buffered"]["severity-level"])
        temp_buffered = {"openconfig-system-ext:enabled": True,
                    "openconfig-system-ext:severity": f'{severity}',
                    "openconfig-system-ext:buffer-size": f'{buffer_size}'
                    }
        buffered_list.append(temp_buffered)

    return buffered

def set_logging_console(logging_console, config_leftover, oc_system_logging_console):
    console = {"openconfig-system:selector": []}
    console_list = console["openconfig-system:selector"]
    # LOGGING CONSOLE FACILITY AND SEVERITY
    severity = "DEBUG" # Default Severity
    if logging_console.get("severity-level"):
        # SEVERITY
        severity = get_severity(logging_console["severity-level"])
        temp_console = {"openconfig-system:facility": "SYSLOG",
                    "openconfig-system:severity": f'{severity}',
                    "openconfig-system:config": {
                        "openconfig-system:facility": "SYSLOG",
                        "openconfig-system:severity": f'{severity}'
                    }}
        console_list.append(temp_console)

    return console

def set_logging_monitor(logging_monitor, config_leftover, oc_system_logging_monitor):
    monitor = {"openconfig-system-ext:selector": []}
    monitor_list = monitor["openconfig-system-ext:selector"]
    # LOGGING MONITOR FACILITY AND SEVERITY
    severity = "DEBUG" # Default Severity
    if logging_monitor.get("severity-level"):
        # SEVERITY
        severity = get_severity(logging_monitor["severity-level"])
        temp_monitor = {"openconfig-system-ext:facility": "SYSLOG",
                    "openconfig-system-ext:severity": f'{severity}',
                    "openconfig-system-ext:config": {
                        "openconfig-system-ext:facility": "SYSLOG",
                        "openconfig-system-ext:severity": f'{severity}'
                    }}
        monitor_list.append(temp_monitor)

    return monitor

def set_logging_host(logging, config_leftover, oc_system_logging, if_ip, intf_ip_name_dict):
    hosts = {"openconfig-system:remote-server": []}
    hosts_list = hosts["openconfig-system:remote-server"]
    # LOGGING HOST IP, PORT, VRF, SOURCE ADDRESS
    host_ipv4 = logging.get("host", {}).get('ipv4')
    host_ipv4_vrf = logging.get("host", {}).get('ipv4-vrf')
    source_intf = logging.get("source-interface")
    vrf_source_intf_list = vrf_source_ip_list = []
    severity = "INFORMATIONAL" # Default Severity
    
    # SEVERITY
    if logging.get("trap"):
        severity = get_severity(logging["trap"])

    # GET SOURCE INTERFACE AND VRF
    for index, int_vrf in enumerate(source_intf):
        if "vrf" in int_vrf.keys():
            temp_intf_vrf = {int_vrf["vrf"]: int_vrf["name"]}
            vrf_source_intf_list.append(temp_intf_vrf)
        else:
            temp_intf_vrf = {"default": int_vrf["name"]}
            vrf_source_intf_list.append(temp_intf_vrf)
        if config_leftover.get("tailf-ned-cisco-ios:logging", {}).get("source-interface", [])[index].get("name"):
            config_leftover["tailf-ned-cisco-ios:logging"]["source-interface"][index]["name"] = None
        if config_leftover.get("tailf-ned-cisco-ios:logging", {}).get("source-interface", [])[index].get("vrf"):
            config_leftover["tailf-ned-cisco-ios:logging"]["source-interface"][index]["vrf"] = None

    # ADD HOST IPV4
    if host_ipv4:
        for index, host_info in enumerate(host_ipv4):
            host = host_info.get("host")
            host_vrf = "default"
            source_ip = "1.1.1.1" # Placeholder Source IPv4
            intf = "GigabitEthernet1" # Placeholder Source Interface
            if logging.get("source-interface"):
                for vrf_info in vrf_source_intf_list:
                    if vrf_info.get("default"):
                        intf = vrf_info.get("default")
                        break
                if intf_ip_name_dict.get(intf):
                    source_ip = intf_ip_name_dict.get(intf)

            temp_host = {"openconfig-system:host": f'{host}',
                        "openconfig-system:config": get_host(host, source_ip, host_vrf),
                        "openconfig-system:selectors": {
                            "openconfig-system:selector": get_facility_severity(severity)
                        }}
            hosts_list.append(temp_host)
            config_leftover["tailf-ned-cisco-ios:logging"]["host"]["ipv4"][index]["host"] = None
    
    # ADD HOST IPV4 AND VRF
    if host_ipv4_vrf:
        for index, host_info in enumerate(host_ipv4_vrf):
            host = host_info.get("host")
            host_vrf = host_info.get("vrf")
            source_ip_vrf = "1.1.1.1" # Placeholder Source IPv4
            intf_vrf = "GigabitEthernet1" # Placeholder Source Interface
            if logging.get("source-interface"):
                for vrf_info in vrf_source_intf_list:
                    if vrf_info.get(host_vrf):
                        intf_vrf = vrf_info.get(host_vrf)
                        break
                if intf_ip_name_dict.get(intf_vrf):
                    source_ip_vrf = intf_ip_name_dict.get(intf_vrf)
            
            temp_host = {"openconfig-system:host": f'{host}',
                        "openconfig-system:config": get_host(host, source_ip_vrf, host_vrf),
                        "openconfig-system:selectors": {
                            "openconfig-system:selector": get_facility_severity(severity)
                        }}
            hosts_list.append(temp_host)
            config_leftover["tailf-ned-cisco-ios:logging"]["host"]["ipv4-vrf"][index]["host"] = None
            config_leftover["tailf-ned-cisco-ios:logging"]["host"]["ipv4-vrf"][index]["vrf"] = None
    
    if logging.get("facility"):
        del config_leftover["tailf-ned-cisco-ios:logging"]["facility"]
    if logging.get("trap"):
        del config_leftover["tailf-ned-cisco-ios:logging"]["trap"]
    cleanup_logging(config_leftover)
    return hosts

def get_severity(logging_severity):
    # GET LOGGING SEVERITY
    if logging_severity == "emergencies" or logging_severity == 0:
        severity = "EMERGENCY"
    elif logging_severity == "alerts" or logging_severity == 1:
        severity = "ALERT"
    elif logging_severity == "critical" or logging_severity == 2:
        severity = "CRITICAL"
    elif logging_severity == "errors" or logging_severity == 3:
        severity = "ERROR"
    elif logging_severity == "warnings" or logging_severity == 4:
        severity = "WARNING"
    elif logging_severity == "notifications" or logging_severity == 5:
        severity = "NOTICE"
    elif logging_severity == "informational" or logging_severity == 6:
        severity = "INFORMATIONAL"
    elif logging_severity == "debugging" or logging_severity == 7:
        severity = "DEBUG"

    return severity

def get_host(host, source_ip, host_vrf):
    # GET HOST, VRF AND SOURCE IP ADDRESS
    temp_host = {"openconfig-system:host": f'{host}', 
                    "openconfig-system:remote-port": 514,
                    "openconfig-system:source-address": f'{source_ip}',
                    "openconfig-system-ext:use-vrf": f'{host_vrf}'
                }

    return temp_host

def get_facility_severity(severity):
    # GET FACILITY AND SEVERITY
    temp_fac_sev = [{"openconfig-system:facility": "SYSLOG", 
                        "openconfig-system:severity": f'{severity}',
                        "openconfig-system:config": {
                        "openconfig-system:facility": "SYSLOG",
                        "openconfig-system:severity": f'{severity}'
                    }}]

    return temp_fac_sev

def cleanup_logging(config_leftover):
    if len(config_leftover.get("tailf-ned-cisco-ios:logging", {}).get("source-interface", [])) >= 1:
        updated_source_intf = []

        for source in config_leftover["tailf-ned-cisco-ios:logging"]["source-interface"]:
            if source and source.get("name"):
                updated_source_intf.append(source)

        if len(updated_source_intf) > 0:
            config_leftover["tailf-ned-cisco-ios:logging"]["source-interface"] = updated_source_intf
        elif "name" not in config_leftover.get("tailf-ned-cisco-ios:logging", {}).get("source-interface"):
            del config_leftover["tailf-ned-cisco-ios:logging"]["source-interface"]

    if len(config_leftover.get("tailf-ned-cisco-ios:logging", {}).get("host", {}).get("ipv4", [])) >= 1:
        updated_ipv4 = []

        for host_ipv4 in config_leftover["tailf-ned-cisco-ios:logging"]["host"]["ipv4"]:
            if host_ipv4 and host_ipv4.get("host"):
                updated_ipv4.append(host_ipv4)

        if len(updated_ipv4) > 0:
            config_leftover["tailf-ned-cisco-ios:logging"]["host"]["ipv4"] = updated_ipv4
        elif "host" not in config_leftover.get("tailf-ned-cisco-ios:logging", {}).get("host", {}).get("ipv4"):
            del config_leftover["tailf-ned-cisco-ios:logging"]["host"]["ipv4"]

    if len(config_leftover.get("tailf-ned-cisco-ios:logging", {}).get("host", {}).get("ipv4-vrf", [])) >= 1:
        updated_ipv4_vrf = []

        for host_ipv4_vrf in config_leftover["tailf-ned-cisco-ios:logging"]["host"]["ipv4-vrf"]:
            if host_ipv4_vrf and host_ipv4_vrf.get("host"):
                updated_ipv4_vrf.append(host_ipv4_vrf)

        if len(updated_ipv4_vrf) > 0:
            config_leftover["tailf-ned-cisco-ios:logging"]["host"]["ipv4-vrf"] = updated_ipv4_vrf
        elif "host" not in config_leftover.get("tailf-ned-cisco-ios:logging", {}).get("host", {}).get("ipv4-vrf"):
            del config_leftover["tailf-ned-cisco-ios:logging"]["host"]["ipv4-vrf"]

def xe_system_clock_timezone(config_before: dict, config_leftover: dict) -> None:
    """
    Translates NSO XE NED to MDD OpenConfig System Clock Timezone
    """
    openconfig_system_clock_config = openconfig_system["openconfig-system:system"][
        "openconfig-system:clock"]["openconfig-system:config"]
    timezone_name = ["UTC", "0", "0"] # Placeholder Timezone, Hours and Minutes
    zone = config_before.get("tailf-ned-cisco-ios:clock", {}).get("timezone", {}).get("zone")
    hours = config_before.get("tailf-ned-cisco-ios:clock", {}).get("timezone", {}).get("hours")
    minutes = config_before.get("tailf-ned-cisco-ios:clock", {}).get("timezone", {}).get("minutes")
    
    if zone and len(zone) == 3:
        timezone_name[0] = zone
        del config_leftover["tailf-ned-cisco-ios:clock"]["timezone"]["zone"]

    if hours != None:
        timezone_name[1] = f'{hours}'
        del config_leftover["tailf-ned-cisco-ios:clock"]["timezone"]["hours"]

    if minutes != None:
        timezone_name[2] = f'{minutes}'
        del config_leftover["tailf-ned-cisco-ios:clock"]["timezone"]["minutes"]

    openconfig_system_clock_config["openconfig-system:timezone-name"] = ' '.join(timezone_name)

<<<<<<< HEAD
def xe_system_timestamps(config_before: dict, config_leftover: dict) -> None:
    """
    Translates NSO XE NED to MDD OpenConfig System Timestamps
    """
    oc_system_timestamps = openconfig_system["openconfig-system:system"]["openconfig-system-ext:timestamps"]
    timestamps = config_before.get("tailf-ned-cisco-ios:service", {}).get("timestamps")
    debug = config_before.get("tailf-ned-cisco-ios:service", {}).get("timestamps", {}).get("debug")
    log = config_before.get("tailf-ned-cisco-ios:service", {}).get("timestamps", {}).get("log")
    
    # TIMESTAMPS DEBUG
    if debug:
        temp_timestamps_debug = {"openconfig-system-ext:debugging": set_timestamps(debug, config_leftover, timestamps)}
        oc_system_timestamps.update(temp_timestamps_debug)
        if "debug" in timestamps and "datetime" in timestamps["debug"]:
            del config_leftover["tailf-ned-cisco-ios:service"]["timestamps"]["debug"]["datetime"]["msec"]
            del config_leftover["tailf-ned-cisco-ios:service"]["timestamps"]["debug"]["datetime"]["localtime"]
        elif "debug" in timestamps and "uptime" in timestamps["debug"]:
            del config_leftover["tailf-ned-cisco-ios:service"]["timestamps"]["debug"]["uptime"]
    # TIMESTAMPS LOG
    if log:
        temp_timestamps_log = {"openconfig-system-ext:logging": set_timestamps(log, config_leftover, timestamps)}
        oc_system_timestamps.update(temp_timestamps_log)
        if "log" in timestamps and "datetime" in timestamps["log"]:
            del config_leftover["tailf-ned-cisco-ios:service"]["timestamps"]["log"]["datetime"]["msec"]
            del config_leftover["tailf-ned-cisco-ios:service"]["timestamps"]["log"]["datetime"]["localtime"]
        elif "log" in timestamps and "uptime" in timestamps["log"]:
            del config_leftover["tailf-ned-cisco-ios:service"]["timestamps"]["log"]["uptime"]

    print(f'0*** config_leftover {config_leftover}\n\n')

def set_timestamps(service, config_leftover, timestamps):
    datetime = uptime = localtime = False # Initialize variables
    if type(service.get("datetime", {}).get("msec", '')) is list:
        datetime = True
    if type(service.get("datetime", {}).get("localtime", '')) is list:
        localtime = True
    if type(service.get("uptime", '')) is list:
        uptime = True

    temp_timestamps = {"openconfig-system-ext:config": {
                            "openconfig-system-ext:enabled": True,
                            "openconfig-system-ext:datetime": datetime,
                            "openconfig-system-ext:uptime": uptime,
                            "openconfig-system-ext:localtime": localtime
                        }}
    
    return temp_timestamps
=======
def xe_system_name_server(config_before: dict, config_leftover: dict) -> None:
    """
    Translates NSO XE NED to MDD OpenConfig System DNS
    """
    oc_system_dns = openconfig_system["openconfig-system:system"]["openconfig-system:dns"]
    name_server = config_before.get("tailf-ned-cisco-ios:ip", {}).get("name-server")
    name_server_list = config_before.get("tailf-ned-cisco-ios:ip", {}).get("name-server", {}).get("name-server-list")
    vrf_list = config_before.get("tailf-ned-cisco-ios:ip", {}).get("name-server", {}).get("vrf")
    
    if name_server:
        temp_server_list = {"openconfig-system:servers": set_server_list(name_server_list, 
            vrf_list, config_leftover)}
        oc_system_dns.update(temp_server_list)

def set_server_list(name_server_list, vrf_list, config_leftover):
    svr = {"openconfig-system:server": []}
    svr_list = svr["openconfig-system:server"]
    # LIST OF VRF AND DNS SERVERS
    if (vrf_list):
        for index_vrf, vrf in enumerate(vrf_list):
            server_list_vrf = vrf.get("name-server-list")
            for index_server, server in enumerate(server_list_vrf):
                temp_svr = {"openconfig-system:address": server["address"],
                        "openconfig-system:config": {
                            "openconfig-system:address": server["address"],
                            "openconfig-system:port": 53, # Always 53 for IOS
                            "openconfig-system-ext:use-vrf": vrf["name"]
                        }}
                svr_list.append(temp_svr)
                config_leftover["tailf-ned-cisco-ios:ip"]["name-server"]["vrf"][index_vrf][
                    "name"] = None
    # LIST OF DNS SERVERS
    if (name_server_list) and "vrf" not in name_server_list:
        for index_server, server in enumerate(name_server_list):
            temp_svr = {"openconfig-system:address": server["address"],
                    "openconfig-system:config": {
                        "openconfig-system:address": server["address"],
                        "openconfig-system:port": 53 # Always 53 for IOS
                    }}
            svr_list.append(temp_svr)
            config_leftover["tailf-ned-cisco-ios:ip"]["name-server"]["name-server-list"][
                index_server]["address"] = None
                
    cleanup_name_server(config_leftover, name_server_list, vrf_list)
    return svr

def cleanup_name_server(config_leftover, name_server_list, vrf_list):
    if name_server_list and len(config_leftover.get("tailf-ned-cisco-ios:ip", {}).get(
        "name-server", {}).get("name-server-list")) >= 1:
        updated_name_server = []

        for server in config_leftover["tailf-ned-cisco-ios:ip"]["name-server"][
            "name-server-list"]:
            if server and server.get("address"):
                updated_name_server.append(server)

        if len(updated_name_server) > 0:
            config_leftover["tailf-ned-cisco-ios:ip"]["name-server"]["name-server-list"] = updated_name_server
        elif "address" not in config_leftover.get("tailf-ned-cisco-ios:ip", {}).get(
            "name-server").get("name-server-list"):
            del config_leftover["tailf-ned-cisco-ios:ip"]["name-server"]["name-server-list"]

    if vrf_list and len(config_leftover.get("tailf-ned-cisco-ios:ip", {}).get("name-server", {}).get(
        "vrf")) >= 1:
        updated_vrf = []

        for vrf in config_leftover["tailf-ned-cisco-ios:ip"]["name-server"]["vrf"]:
            if vrf and vrf.get("name"):
                updated_vrf.append(vrf)

        if len(updated_vrf) > 0:
            config_leftover["tailf-ned-cisco-ios:ip"]["name-server"]["vrf"] = updated_vrf
        elif "name" not in config_leftover.get("tailf-ned-cisco-ios:ip", {}).get("name-server").get(
            "vrf"):
            del config_leftover["tailf-ned-cisco-ios:ip"]["name-server"]["vrf"]
>>>>>>> c4ab5c07

def main(before: dict, leftover: dict, if_ip: dict, translation_notes: list = []) -> dict:
    """
    Translates NSO Device configurations to MDD OpenConfig configurations.

    Requires environment variables:
    NSO_URL: str
    NSO_USERNAME: str
    NSO_PASSWORD: str
    NSO_DEVICE: str
    TEST - If True, sends generated OC configuration to NSO Server: str

    :param before: Original NSO Device configuration: dict
    :param leftover: NSO Device configuration minus configs replaced with MDD OC: dict
    :param if_ip: Map of interface names to IP addresses: dict
    :return: MDD Openconfig System configuration: dict
    """
    xe_system_config(before, leftover)
    xe_system_services(before, leftover)
    xe_system_ssh_server(before, leftover)
    xe_system_ntp(before, leftover, if_ip)
    # xe_system_aaa(before, leftover, if_ip)
    xe_system_logging(before, leftover, if_ip)
    xe_system_clock_timezone(before, leftover)
<<<<<<< HEAD
    xe_system_timestamps(before, leftover)
=======
    xe_system_name_server(before, leftover)
>>>>>>> c4ab5c07
    translation_notes += system_notes

    return openconfig_system

if __name__ == "__main__":
    sys.path.append("../../")
    sys.path.append("../../../")

    if (find_spec("package_nso_to_oc") is not None):
        from package_nso_to_oc.xe import common_xe
        from package_nso_to_oc import common
    else:
        import common_xe
        import common

    (config_before_dict, config_leftover_dict, interface_ip_dict) = common_xe.init_xe_configs()
    main(config_before_dict, config_leftover_dict, interface_ip_dict)
    config_name = "_system"
    config_remaining_name = "_remaining_system"
    oc_name = "_openconfig_system"
    common.print_and_test_configs("xe1", config_before_dict, config_leftover_dict, openconfig_system, 
        config_name, config_remaining_name, oc_name, system_notes)
else:
    # This is needed for now due to top level __init__.py. We need to determine if contents in __init__.py is still necessary.
    if (find_spec("package_nso_to_oc") is not None):
        from package_nso_to_oc.xe import common_xe
        from package_nso_to_oc import common
    else:
        from xe import common_xe
        import common<|MERGE_RESOLUTION|>--- conflicted
+++ resolved
@@ -36,14 +36,10 @@
             "openconfig-system:config": {},
         },
         "openconfig-system:config": {},
-<<<<<<< HEAD
-        "openconfig-system:dns": {},
-=======
         "openconfig-system:dns": {
             "openconfig-system:servers": {
                 "openconfig-system:server": []}
         },
->>>>>>> c4ab5c07
         "openconfig-system:logging": {
             "openconfig-system:console": {},
             "openconfig-system-ext:terminal-monitor": {},
@@ -158,14 +154,10 @@
         openconfig_system_services["openconfig-system-ext:http"]["openconfig-system-ext:config"]["openconfig-system-ext:http-enabled"] = True
         del config_leftover["tailf-ned-cisco-ios:ip"]["http"]["server"]
     # IP http secure server
-    if config_before.get("tailf-ned-cisco-ios:ip", {}).get("http", {}).get("secure-server", True) is False:
-        openconfig_system_services["openconfig-system-ext:http"]["openconfig-system-ext:config"][
-            "openconfig-system-ext:https-enabled"] = False
-        del config_leftover["tailf-ned-cisco-ios:ip"]["http"]["secure-server"]
-    else:
-        openconfig_system_services["openconfig-system-ext:http"]["openconfig-system-ext:config"][
-            "openconfig-system-ext:https-enabled"] = True
-        del config_leftover["tailf-ned-cisco-ios:ip"]["http"]["secure-server"]
+    openconfig_system_services["openconfig-system-ext:http"]["openconfig-system-ext:config"][
+          "openconfig-system-ext:https-enabled"] = config_before.get("tailf-ned-cisco-ios:ip", {}).get(
+            "http", {}).get("secure-server", False)
+    del config_leftover["tailf-ned-cisco-ios:ip"]["http"]["secure-server"]
     # IP http max-connections
     if config_before.get("tailf-ned-cisco-ios:ip", {}).get("http", {}).get("max-connections"):
         openconfig_system_services["openconfig-system-ext:http"]["openconfig-system-ext:config"][
@@ -1232,7 +1224,6 @@
 
     openconfig_system_clock_config["openconfig-system:timezone-name"] = ' '.join(timezone_name)
 
-<<<<<<< HEAD
 def xe_system_timestamps(config_before: dict, config_leftover: dict) -> None:
     """
     Translates NSO XE NED to MDD OpenConfig System Timestamps
@@ -1261,8 +1252,6 @@
         elif "log" in timestamps and "uptime" in timestamps["log"]:
             del config_leftover["tailf-ned-cisco-ios:service"]["timestamps"]["log"]["uptime"]
 
-    print(f'0*** config_leftover {config_leftover}\n\n')
-
 def set_timestamps(service, config_leftover, timestamps):
     datetime = uptime = localtime = False # Initialize variables
     if type(service.get("datetime", {}).get("msec", '')) is list:
@@ -1280,7 +1269,7 @@
                         }}
     
     return temp_timestamps
-=======
+
 def xe_system_name_server(config_before: dict, config_leftover: dict) -> None:
     """
     Translates NSO XE NED to MDD OpenConfig System DNS
@@ -1356,7 +1345,6 @@
         elif "name" not in config_leftover.get("tailf-ned-cisco-ios:ip", {}).get("name-server").get(
             "vrf"):
             del config_leftover["tailf-ned-cisco-ios:ip"]["name-server"]["vrf"]
->>>>>>> c4ab5c07
 
 def main(before: dict, leftover: dict, if_ip: dict, translation_notes: list = []) -> dict:
     """
@@ -1381,11 +1369,8 @@
     # xe_system_aaa(before, leftover, if_ip)
     xe_system_logging(before, leftover, if_ip)
     xe_system_clock_timezone(before, leftover)
-<<<<<<< HEAD
     xe_system_timestamps(before, leftover)
-=======
     xe_system_name_server(before, leftover)
->>>>>>> c4ab5c07
     translation_notes += system_notes
 
     return openconfig_system
