#! /usr/bin/env python3
"""
Translate NSO Device config to MDD OpenConfig

This script will pull a device's configuration from an NSO server, convert the NED structured configuration to
MDD OpenConfig, save the NSO configuration to a file named {device_name}_configuration.json, save the NSO device
configuration minus parts replaced by OpenConfig to a file named {device_name}_configuration_remaining.json,
and save the MDD OpenConfig configuration to a file named {nso_device}_openconfig.json.

The script requires the following environment variables:
NSO_URL - URL for the NSO server
NSO_USERNAME
NSO_PASSWORD
NSO_DEVICE - NSO device name for configuration translation
TEST - True or False. True enables sending the OpenConfig to the NSO server after generation
"""

import sys
from pathlib import Path
from importlib.util import find_spec

TACACS = "tacacs"
RADIUS = "radius"
system_notes = []

openconfig_system = {
    "openconfig-system:system": {
        "openconfig-system:aaa": {
            "openconfig-system:server-groups": {
                "openconfig-system:server-group": []},
            "openconfig-system:accounting": {},
            "openconfig-system:authorization": {},
            "openconfig-system:authentication": {}
        },
        "openconfig-system:clock": {
            "openconfig-system:config": {},
        },
        "openconfig-system:config": {},
<<<<<<< HEAD
        "openconfig-system:dns": {},
=======
        "openconfig-system:dns": {
            "openconfig-system:servers": {
                "openconfig-system:server": []}
        },
>>>>>>> c4ab5c07
        "openconfig-system:logging": {
            "openconfig-system:console": {},
            "openconfig-system-ext:terminal-monitor": {},
            "openconfig-system:remote-servers": {}
        },
        "openconfig-system:ntp": {
            "openconfig-system:config": {},
            "openconfig-system:ntp-keys": {
                "openconfig-system:ntp-key": []},
            "openconfig-system:servers": {
                "openconfig-system:server": []}
        },
        "openconfig-system:ssh-server": {
            "openconfig-system:config": {},
            "openconfig-system-ext:algorithm": {
                "openconfig-system-ext:config": {}
            }
        },
        "openconfig-system-ext:services": {
            "openconfig-system-ext:http": {
                "openconfig-system-ext:config": {},
                "openconfig-system-ext:ip-http-timeout-policy": {"openconfig-system-ext:idle": {
                    "openconfig-system-ext:config": {}}}
            },
            "openconfig-system-ext:config": {},
            "openconfig-system-ext:login-security-policy": {
                "openconfig-system-ext:config": {},
                "openconfig-system-ext:block-for": {"openconfig-system-ext:config": {}}
            },
            "openconfig-system-ext:boot-network": {
                "openconfig-system-ext:config": {},
            }
        },
        "openconfig-system-ext:timestamps": {
            "openconfig-system-ext:logging": {"openconfig-system-ext:config": {}},
            "openconfig-system-ext:debugging": {"openconfig-system-ext:config": {}}
        }
    }
}

def xe_system_services(config_before: dict, config_leftover: dict) -> None:
    """
    Translates NSO XE NED to MDD OpenConfig System Services
    """
    openconfig_system_services = openconfig_system["openconfig-system:system"]["openconfig-system-ext:services"]
    if config_before.get("tailf-ned-cisco-ios:ip", {}).get("domain", {}).get("lookup-conf", {}).get("lookup",
                                                                                                    True) is False:
        openconfig_system_services["openconfig-system-ext:config"]["openconfig-system-ext:ip-domain-lookup"] = False
        del config_leftover["tailf-ned-cisco-ios:ip"]["domain"]["lookup-conf"]
    else:
        openconfig_system_services["openconfig-system-ext:config"]["openconfig-system-ext:ip-domain-lookup"] = True
    # login on-success log
    if type(config_before.get("tailf-ned-cisco-ios:login", {}).get("on-success", {}).get("log", '')) is list:
        openconfig_system_services["openconfig-system-ext:login-security-policy"]["openconfig-system-ext:config"][
            "openconfig-system-ext:on-success"] = True
        del config_leftover["tailf-ned-cisco-ios:login"]["on-success"]["log"]
    else:
        openconfig_system_services["openconfig-system-ext:login-security-policy"]["openconfig-system-ext:config"][
            "openconfig-system-ext:on-success"] = False
    # login on-failure log
    if type(config_before.get("tailf-ned-cisco-ios:login", {}).get("on-failure", {}).get("log", '')) is list:
        openconfig_system_services["openconfig-system-ext:login-security-policy"]["openconfig-system-ext:config"][
            "openconfig-system-ext:on-failure"] = True
        del config_leftover["tailf-ned-cisco-ios:login"]["on-failure"]["log"]
    else:
        openconfig_system_services["openconfig-system-ext:login-security-policy"]["openconfig-system-ext:config"][
            "openconfig-system-ext:on-failure"] = False
    # login block-for
    if config_before.get("tailf-ned-cisco-ios:login", {}).get("block-for", {}).get("seconds"):
        openconfig_system_services["openconfig-system-ext:login-security-policy"]["openconfig-system-ext:block-for"]["openconfig-system-ext:config"]["openconfig-system-ext:seconds"] = config_before.get("tailf-ned-cisco-ios:login", {}).get("block-for", {}).get("seconds")
        del config_leftover["tailf-ned-cisco-ios:login"]["block-for"]["seconds"]
    if config_before.get("tailf-ned-cisco-ios:login", {}).get("block-for", {}).get("attempts"):
        openconfig_system_services["openconfig-system-ext:login-security-policy"]["openconfig-system-ext:block-for"]["openconfig-system-ext:config"]["openconfig-system-ext:attempts"] = config_before.get("tailf-ned-cisco-ios:login", {}).get("block-for", {}).get("attempts")
        del config_leftover["tailf-ned-cisco-ios:login"]["block-for"]["attempts"]
    if config_before.get("tailf-ned-cisco-ios:login", {}).get("block-for", {}).get("within"):
        openconfig_system_services["openconfig-system-ext:login-security-policy"]["openconfig-system-ext:block-for"]["openconfig-system-ext:config"]["openconfig-system-ext:within"] = config_before.get("tailf-ned-cisco-ios:login", {}).get("block-for", {}).get("within")
        del config_leftover["tailf-ned-cisco-ios:login"]["block-for"]["within"]
    # Archive Logging
    if type(config_before.get("tailf-ned-cisco-ios:archive", {}).get("log", {}).get("config", {}).get("logging", {}).get("enable", '')) is list:
        openconfig_system_services["openconfig-system-ext:config"]["openconfig-system-ext:archive-logging"] = True
        del config_leftover["tailf-ned-cisco-ios:archive"]["log"]["config"]["logging"]["enable"]
    else:
        openconfig_system_services["openconfig-system-ext:config"]["openconfig-system-ext:archive-logging"] = False
    # boot network
    if not config_before.get("tailf-ned-cisco-ios:boot", {}).get("network"):
        openconfig_system_services["openconfig-system-ext:boot-network"]["openconfig-system-ext:config"]["openconfig-system-ext:bootnetwork-enabled"] = "DISABLED"
    else:
        openconfig_system_services["openconfig-system-ext:boot-network"]["openconfig-system-ext:config"]["openconfig-system-ext:bootnetwork-enabled"] = "MANUAL_CONFIG"
    # IP bootp server
    if config_before.get("tailf-ned-cisco-ios:ip", {}).get("bootp", {}).get("server", True) is False:
        openconfig_system_services["openconfig-system-ext:config"]["openconfig-system-ext:ip-bootp-server"] = False
        del config_leftover["tailf-ned-cisco-ios:ip"]["bootp"]["server"]
    else:
        openconfig_system_services["openconfig-system-ext:config"]["openconfig-system-ext:ip-bootp-server"] = True
    # IP dns server
    if type(config_before.get("tailf-ned-cisco-ios:ip", {}).get("dns", {}).get("server", '')) is dict:
        openconfig_system_services["openconfig-system-ext:config"]["openconfig-system-ext:ip-dns-server"] = True
        del config_leftover["tailf-ned-cisco-ios:ip"]["dns"]["server"]
    else:
        openconfig_system_services["openconfig-system-ext:config"]["openconfig-system-ext:ip-dns-server"] = False
    # IP identd
    if type(config_before.get("tailf-ned-cisco-ios:ip", {}).get("identd", '')) is list:
        openconfig_system_services["openconfig-system-ext:config"]["openconfig-system-ext:ip-identd"] = True
        del config_leftover["tailf-ned-cisco-ios:ip"]["identd"]
    else:
        openconfig_system_services["openconfig-system-ext:config"]["openconfig-system-ext:ip-identd"] = False
    # IP http server
    if config_before.get("tailf-ned-cisco-ios:ip", {}).get("http", {}).get("server", True) is False:
        openconfig_system_services["openconfig-system-ext:http"]["openconfig-system-ext:config"]["openconfig-system-ext:http-enabled"] = False
        del config_leftover["tailf-ned-cisco-ios:ip"]["http"]["server"]
    else:
        openconfig_system_services["openconfig-system-ext:http"]["openconfig-system-ext:config"]["openconfig-system-ext:http-enabled"] = True
        del config_leftover["tailf-ned-cisco-ios:ip"]["http"]["server"]
    # IP http secure server
    if config_before.get("tailf-ned-cisco-ios:ip", {}).get("http", {}).get("secure-server", True) is False:
        openconfig_system_services["openconfig-system-ext:http"]["openconfig-system-ext:config"][
            "openconfig-system-ext:https-enabled"] = False
        del config_leftover["tailf-ned-cisco-ios:ip"]["http"]["secure-server"]
    else:
        openconfig_system_services["openconfig-system-ext:http"]["openconfig-system-ext:config"][
            "openconfig-system-ext:https-enabled"] = True
        del config_leftover["tailf-ned-cisco-ios:ip"]["http"]["secure-server"]
    # IP http max-connections
    if config_before.get("tailf-ned-cisco-ios:ip", {}).get("http", {}).get("max-connections"):
        openconfig_system_services["openconfig-system-ext:http"]["openconfig-system-ext:config"][
            "openconfig-system-ext:ip-http-max-connections"] = config_before.get("tailf-ned-cisco-ios:ip", {}).get(
                "http", {}).get("max-connections")
        del config_leftover["tailf-ned-cisco-ios:ip"]["http"]["max-connections"]
    # IP http ciphersuite
    if len(config_before.get("tailf-ned-cisco-ios:ip", {}).get("http", {}).get("secure-ciphersuite", [])) > 0:
        openconfig_system_services["openconfig-system-ext:http"]["openconfig-system-ext:config"][
            "openconfig-system-ext:ip-http-secure-ciphersuite"] = config_before.get("tailf-ned-cisco-ios:ip", {}).get(
                "http", {}).get("secure-ciphersuite")
        del config_leftover["tailf-ned-cisco-ios:ip"]["http"]["secure-ciphersuite"]
    # IP http timeout-policy - idle
    if config_before.get("tailf-ned-cisco-ios:ip", {}).get("http", {}).get("timeout-policy", {}).get(
        "idle"):
        openconfig_system_services["openconfig-system-ext:http"]["openconfig-system-ext:ip-http-timeout-policy"]["openconfig-system-ext:idle"]["openconfig-system-ext:config"]["openconfig-system-ext:connection"] = config_before.get("tailf-ned-cisco-ios:ip", {}).get("http", {}).get("timeout-policy", {}).get("idle")
        del config_leftover["tailf-ned-cisco-ios:ip"]["http"]["timeout-policy"]["idle"]
    # IP http timeout-policy - life
    if config_before.get("tailf-ned-cisco-ios:ip", {}).get("http", {}).get("timeout-policy", {}).get(
        "life"):
        openconfig_system_services["openconfig-system-ext:http"]["openconfig-system-ext:ip-http-timeout-policy"][
            "openconfig-system-ext:idle"]["openconfig-system-ext:config"]["openconfig-system-ext:life"] = config_before.get(
                "tailf-ned-cisco-ios:ip", {}).get("http", {}).get("timeout-policy", {}).get("life")
        del config_leftover["tailf-ned-cisco-ios:ip"]["http"]["timeout-policy"]["life"]
    # IP http timeout-policy - requests
    if config_before.get("tailf-ned-cisco-ios:ip", {}).get("http", {}).get("timeout-policy", {}).get(
        "requests"):
        openconfig_system_services["openconfig-system-ext:http"]["openconfig-system-ext:ip-http-timeout-policy"][
            "openconfig-system-ext:idle"]["openconfig-system-ext:config"]["openconfig-system-ext:requests"] = config_before.get(
                "tailf-ned-cisco-ios:ip", {}).get("http", {}).get("timeout-policy", {}).get("requests")
        del config_leftover["tailf-ned-cisco-ios:ip"]["http"]["timeout-policy"]["requests"]
    # IP RCMD rcp-enable
    if type(config_before.get("tailf-ned-cisco-ios:ip", {}).get("rcmd", {}).get("rcp-enable", '')) is list:
        openconfig_system_services["openconfig-system-ext:config"]["openconfig-system-ext:ip-rcmd-rcp-enable"] = True
        del config_leftover["tailf-ned-cisco-ios:ip"]["rcmd"]["rcp-enable"]
    else:
        openconfig_system_services["openconfig-system-ext:config"]["openconfig-system-ext:ip-rcmd-rcp-enable"] = False
    # IP RCMD rsh-enable
    if type(config_before.get("tailf-ned-cisco-ios:ip", {}).get("rcmd", {}).get("rsh-enable", '')) is list:
        openconfig_system_services["openconfig-system-ext:config"]["openconfig-system-ext:ip-rcmd-rsh-enable"] = True
        del config_leftover["tailf-ned-cisco-ios:ip"]["rcmd"]["rsh-enable"]
    else:
        openconfig_system_services["openconfig-system-ext:config"]["openconfig-system-ext:ip-rcmd-rsh-enable"] = False
    # IP finger
    if type(config_before.get("tailf-ned-cisco-ios:ip", {}).get("finger", '')) is dict:
        openconfig_system_services["openconfig-system-ext:config"]["openconfig-system-ext:finger"] = True
        del config_leftover["tailf-ned-cisco-ios:ip"]["finger"]
    else:
        openconfig_system_services["openconfig-system-ext:config"]["openconfig-system-ext:finger"] = False
    # service config
    if type(config_before.get("tailf-ned-cisco-ios:service", {}).get("config", '')) is list:
        openconfig_system_services["openconfig-system-ext:config"]["openconfig-system-ext:service-config"] = True
        del config_leftover["tailf-ned-cisco-ios:service"]["config"]
    else:
        openconfig_system_services["openconfig-system-ext:config"]["openconfig-system-ext:service-config"] = False
    # service tcp-small-servers
    if type(config_before.get("tailf-ned-cisco-ios:service", {}).get("tcp-small-servers", '')) is list:
        openconfig_system_services["openconfig-system-ext:config"]["openconfig-system-ext:service-tcp-small-servers"] = True
        del config_leftover["tailf-ned-cisco-ios:service"]["tcp-small-servers"]
    else:
        openconfig_system_services["openconfig-system-ext:config"]["openconfig-system-ext:service-tcp-small-servers"] = False
    # service udp-small-servers
    if type(config_before.get("tailf-ned-cisco-ios:service", {}).get("udp-small-servers", '')) is list:
        openconfig_system_services["openconfig-system-ext:config"]["openconfig-system-ext:service-udp-small-servers"] = True
        del config_leftover["tailf-ned-cisco-ios:service"]["udp-small-servers"]
    else:
        openconfig_system_services["openconfig-system-ext:config"]["openconfig-system-ext:service-udp-small-servers"] = False
    # service pad
    if config_before.get("tailf-ned-cisco-ios:service", {}).get("conf", {}).get("pad", True) is False:
        openconfig_system_services["openconfig-system-ext:config"]["openconfig-system-ext:service-pad"] = False
        del config_leftover["tailf-ned-cisco-ios:service"]["conf"]["pad"]
    else:
        openconfig_system_services["openconfig-system-ext:config"]["openconfig-system-ext:service-pad"] = True
    # service password-encryption
    if type(config_before.get("tailf-ned-cisco-ios:service", {}).get("password-encryption", '')) is dict:
        openconfig_system_services["openconfig-system-ext:config"]["openconfig-system-ext:service-password-encryption"] = True
        del config_leftover["tailf-ned-cisco-ios:service"]["password-encryption"]
    else:
        openconfig_system_services["openconfig-system-ext:config"]["openconfig-system-ext:service-password-encryption"] = False
    # gratuitous-arp
    if config_before.get("tailf-ned-cisco-ios:ip", {}).get("gratuitous-arps-conf", {}).get("gratuitous-arps", True) is False:
        openconfig_system_services["openconfig-system-ext:config"]["openconfig-system-ext:ip-gratuitous-arps"] = False
    else:
        openconfig_system_services["openconfig-system-ext:config"]["openconfig-system-ext:ip-gratuitous-arps"] = True
        del config_leftover["tailf-ned-cisco-ios:ip"]["gratuitous-arps-conf"]["gratuitous-arps"]
    # aaa server-groups

    # gather group and server configurations

def xe_system_config(config_before: dict, config_leftover: dict) -> None:
    """
    Translates NSO XE NED to MDD OpenConfig System Config
    """
    openconfig_system_config = openconfig_system["openconfig-system:system"]["openconfig-system:config"]

    openconfig_system_config["openconfig-system:hostname"] = config_before["tailf-ned-cisco-ios:hostname"]
    del config_leftover["tailf-ned-cisco-ios:hostname"]

    if config_before.get("tailf-ned-cisco-ios:banner", {}).get("login"):
        openconfig_system_config["openconfig-system:login-banner"] = config_before.get("tailf-ned-cisco-ios:banner",
                                                                                       {}).get("login")
        del config_leftover["tailf-ned-cisco-ios:banner"]["login"]

    if config_before.get("tailf-ned-cisco-ios:banner", {}).get("motd"):
        openconfig_system_config["openconfig-system:motd-banner"] = config_before.get("tailf-ned-cisco-ios:banner",
                                                                                      {}).get("motd")
        del config_leftover["tailf-ned-cisco-ios:banner"]["motd"]

    if config_before.get("tailf-ned-cisco-ios:ip", {}).get("domain", {}).get("name"):
        openconfig_system_config["openconfig-system:domain-name"] = config_before.get("tailf-ned-cisco-ios:ip", {}).get(
            "domain", {}).get("name")
        del config_leftover["tailf-ned-cisco-ios:ip"]["domain"]["name"]

    if config_before.get("tailf-ned-cisco-ios:ip", {}).get("options", {}).get("drop"):
        openconfig_system_config["openconfig-system-ext:ip-options"] = "DROP"
        del config_leftover["tailf-ned-cisco-ios:ip"]["options"]

    if config_before.get("tailf-ned-cisco-ios:ip", {}).get("options", {}).get("ignore"):
        openconfig_system_config["openconfig-system-ext:ip-options"] = "IGNORE"
        del config_leftover["tailf-ned-cisco-ios:ip"]["options"]

    if (config_before.get("tailf-ned-cisco-ios:enable", {}).get("secret", {}).get("secret")) and \
            (config_before.get("tailf-ned-cisco-ios:enable", {}).get("secret", {}).get("type") == "0"):
        openconfig_system_config["openconfig-system-ext:enable-secret"] = config_before.get(
            "tailf-ned-cisco-ios:enable", {}).get("secret", {}).get("secret")
        del config_leftover["tailf-ned-cisco-ios:enable"]

    if config_before["tailf-ned-cisco-ios:line"]["console"][0].get("exec-timeout"):
        seconds = config_before["tailf-ned-cisco-ios:line"]["console"][0]["exec-timeout"].get("minutes", 0) * 60
        seconds += config_before["tailf-ned-cisco-ios:line"]["console"][0]["exec-timeout"].get("seconds", 0)
        openconfig_system_config["openconfig-system-ext:console-exec-timeout-seconds"] = seconds
        del config_leftover["tailf-ned-cisco-ios:line"]["console"][0]["exec-timeout"]


def xe_system_ssh_server(config_before: dict, config_leftover: dict) -> None:
    """
    Translates NSO XE NED to MDD OpenConfig System SSH Server
    """
    openconfig_system_ssh_server_config = openconfig_system["openconfig-system:system"]["openconfig-system:ssh-server"]["openconfig-system:config"]
    openconfig_system_ssh_server_alg_config = openconfig_system["openconfig-system:system"]["openconfig-system:ssh-server"]["openconfig-system-ext:algorithm"]["openconfig-system-ext:config"]


    if config_before.get("tailf-ned-cisco-ios:ip", {}).get("ssh", {}).get("time-out"):
        openconfig_system_ssh_server_config["openconfig-system-ext:ssh-timeout"] = config_before.get(
            "tailf-ned-cisco-ios:ip", {}).get("ssh", {}).get("time-out")
        del config_leftover["tailf-ned-cisco-ios:ip"]["ssh"]["time-out"]

    if config_before.get("tailf-ned-cisco-ios:ip", {}).get("ssh", {}).get("version"):
        if config_before.get("tailf-ned-cisco-ios:ip", {}).get("ssh", {}).get("version") == 1:
            openconfig_system_ssh_server_config["openconfig-system:protocol-version"] = "V1"
        elif config_before.get("tailf-ned-cisco-ios:ip", {}).get("ssh", {}).get("version") == 2:
            openconfig_system_ssh_server_config["openconfig-system:protocol-version"] = "V2"
        del config_leftover["tailf-ned-cisco-ios:ip"]["ssh"]["version"]
    else:
        openconfig_system_ssh_server_config["openconfig-system:protocol-version"] = "V1_V2"

    if config_before.get("tailf-ned-cisco-ios:ip", {}).get("ssh", {}).get("source-interface"):
        for i, n in config_before["tailf-ned-cisco-ios:ip"]["ssh"]["source-interface"].items():
            openconfig_system_ssh_server_config["openconfig-system-ext:ssh-source-interface"] = f"{i}{n}"
        del config_leftover["tailf-ned-cisco-ios:ip"]["ssh"]["source-interface"]

    if config_before["tailf-ned-cisco-ios:line"]["vty"][0].get("exec-timeout"):
        seconds = config_before["tailf-ned-cisco-ios:line"]["vty"][0]["exec-timeout"].get("minutes", 0) * 60
        seconds += config_before["tailf-ned-cisco-ios:line"]["vty"][0]["exec-timeout"].get("seconds", 0)
        openconfig_system_ssh_server_config["openconfig-system:timeout"] = seconds
        del config_leftover["tailf-ned-cisco-ios:line"]["vty"][0]["exec-timeout"]

    if config_before["tailf-ned-cisco-ios:line"]["vty"][0].get("absolute-timeout"):
        openconfig_system_ssh_server_config["openconfig-system-ext:absolute-timeout-minutes"] = \
        config_before["tailf-ned-cisco-ios:line"]["vty"][0]["absolute-timeout"]
        del config_leftover["tailf-ned-cisco-ios:line"]["vty"][0]["absolute-timeout"]

    if config_before["tailf-ned-cisco-ios:line"]["vty"][0].get("session-limit"):
        openconfig_system_ssh_server_config["openconfig-system:session-limit"] = config_before["tailf-ned-cisco-ios:line"]["vty"][0].get(
            "session-limit")
        del config_leftover["tailf-ned-cisco-ios:line"]["vty"][0]["session-limit"]

    if type(config_before.get("tailf-ned-cisco-ios:ip", {}).get("ssh", {}).get("server", {}).get("algorithm", {}).get("encryption", '')) is list:
        openconfig_system_ssh_server_alg_config["openconfig-system-ext:encryption"] = config_before.get("tailf-ned-cisco-ios:ip", {}).get("ssh", {}).get("server", {}).get("algorithm", {}).get("encryption")
        del config_leftover["tailf-ned-cisco-ios:ip"]["ssh"]["server"]["algorithm"]["encryption"]

    if type(config_before.get("tailf-ned-cisco-ios:ip", {}).get("ssh", {}).get("server", {}).get("algorithm", {}).get("mac", '')) is list:
        openconfig_system_ssh_server_alg_config["openconfig-system-ext:mac"] = config_before.get("tailf-ned-cisco-ios:ip", {}).get("ssh", {}).get("server", {}).get("algorithm", {}).get("mac")
        del config_leftover["tailf-ned-cisco-ios:ip"]["ssh"]["server"]["algorithm"]["mac"]

def xe_add_oc_ntp_server(before_ntp_server_list: list, after_ntp_server_list: list, openconfig_ntp_server_list: list,
                         ntp_type: str, ntp_vrf: str, if_ip: dict) -> None:
    """Generate Openconfig NTP server configurations"""
    for ntp_server_index, ntp_server in enumerate(before_ntp_server_list):
        ntp_server_temp = {"openconfig-system:address": ntp_server["name"],
                           "openconfig-system:config": {
                               "openconfig-system:address": ntp_server["name"],
                               "openconfig-system:association-type": ntp_type,
                               "openconfig-system:port": 123,
                               "openconfig-system:version": 4
                           }}
        # version
        if ntp_server.get("version"):
            ntp_server_temp["openconfig-system:config"]["openconfig-system:version"] = ntp_server.get("version")
            del after_ntp_server_list[ntp_server_index]["version"]
        # iburst
        if type(ntp_server.get("iburst", "")) is list:
            ntp_server_temp["openconfig-system:config"]["openconfig-system:iburst"] = True
            del after_ntp_server_list[ntp_server_index]["iburst"]
        else:
            ntp_server_temp["openconfig-system:config"]["openconfig-system:iburst"] = False
        # prefer
        if type(ntp_server.get("prefer", "")) is list:
            ntp_server_temp["openconfig-system:config"]["openconfig-system:prefer"] = True
            del after_ntp_server_list[ntp_server_index]["prefer"]
        else:
            ntp_server_temp["openconfig-system:config"]["openconfig-system:prefer"] = False
        # authentication key
        if ntp_server.get("key"):
            ntp_server_temp["openconfig-system:config"]["openconfig-system-ext:ntp-auth-key-id"] = ntp_server.get("key")
            del after_ntp_server_list[ntp_server_index]["key"]
        # source interface
        if ntp_server.get("source"):
            for k, v in ntp_server.get("source").items():
                nso_source_interface = f"{k}{v}"
                ntp_server_temp["openconfig-system:config"]["openconfig-system-ext:ntp-source-address"] = if_ip.get(
                    nso_source_interface)
                del after_ntp_server_list[ntp_server_index]["source"]
        # vrf
        if ntp_vrf:
            ntp_server_temp["openconfig-system:config"]["openconfig-system-ext:ntp-use-vrf"] = ntp_vrf

        openconfig_ntp_server_list.append(ntp_server_temp)


def xe_system_ntp(config_before: dict, config_leftover: dict, if_ip: dict) -> None:
    """
    Translates NSO XE NED to MDD OpenConfig System NTP
    """
    openconfig_system_ntp = openconfig_system["openconfig-system:system"]["openconfig-system:ntp"]

    if config_before.get("tailf-ned-cisco-ios:ntp", {}).get("authenticate"):
        openconfig_system_ntp["openconfig-system:config"]["openconfig-system:enable-ntp-auth"] = True
        del config_leftover["tailf-ned-cisco-ios:ntp"]["authenticate"]

    if config_before.get("tailf-ned-cisco-ios:ntp", {}).get("logging"):
        openconfig_system_ntp["openconfig-system:config"]["openconfig-system-ext:ntp-enable-logging"] = True
        del config_leftover["tailf-ned-cisco-ios:ntp"]["logging"]

    if config_before.get("tailf-ned-cisco-ios:ntp", {}).get("source"):
        for i, n in config_before.get("tailf-ned-cisco-ios:ntp", {}).get("source").items():
            source_interface = f"{i}{n}"
            source_interface_ip = if_ip.get(source_interface)
            openconfig_system_ntp["openconfig-system:config"][
                "openconfig-system:ntp-source-address"] = source_interface_ip
        del config_leftover["tailf-ned-cisco-ios:ntp"]["source"]

    if config_before.get("tailf-ned-cisco-ios:ntp", {}).get("trusted-key") and config_before.get(
            "tailf-ned-cisco-ios:ntp", {}).get("authentication-key"):
        trusted_key_numbers = [x["key-number"] for x in
                               config_before.get("tailf-ned-cisco-ios:ntp", {}).get("trusted-key")]
        for auth_key in config_before.get("tailf-ned-cisco-ios:ntp", {}).get("authentication-key"):
            if auth_key["number"] in trusted_key_numbers and auth_key.get("md5"):
                key_dict = {"openconfig-system:key-id": auth_key["number"],
                            "openconfig-system:config": {"openconfig-system:key-id": auth_key["number"],
                                                         "openconfig-system:key-type": "NTP_AUTH_MD5",
                                                         "openconfig-system:key-value": auth_key.get("md5").get(
                                                             "secret")}
                            }
                openconfig_system_ntp["openconfig-system:ntp-keys"]["openconfig-system:ntp-key"].append(key_dict)

                config_leftover["tailf-ned-cisco-ios:ntp"]["authentication-key"].remove(auth_key)
                try:  # trusted-keys can use a starting number, hyphen, and ending number in NED. Skip remove if this is the case.
                    config_leftover["tailf-ned-cisco-ios:ntp"]["trusted-key"].remove({"key-number": auth_key["number"]})
                except:
                    pass

    if config_before.get("tailf-ned-cisco-ios:ntp", {}).get("peer") or config_before.get("tailf-ned-cisco-ios:ntp",
                                                                                         {}).get("server"):
        openconfig_system_ntp.update({"openconfig-system:servers": {"openconfig-system:server": []}})
        openconfig_system_ntp_server_list = openconfig_system_ntp["openconfig-system:servers"][
            "openconfig-system:server"]
        # NTP SERVER
        if config_before.get("tailf-ned-cisco-ios:ntp", {}).get("server", {}).get("peer-list"):
            xe_add_oc_ntp_server(config_before["tailf-ned-cisco-ios:ntp"]["server"]["peer-list"],
                                 config_leftover["tailf-ned-cisco-ios:ntp"]["server"]["peer-list"],
                                 openconfig_system_ntp_server_list, "SERVER", "", if_ip)
        # NTP PEER
        if config_before.get("tailf-ned-cisco-ios:ntp", {}).get("peer", {}).get("peer-list"):
            xe_add_oc_ntp_server(config_before["tailf-ned-cisco-ios:ntp"]["peer"]["peer-list"],
                                 config_leftover["tailf-ned-cisco-ios:ntp"]["peer"]["peer-list"],
                                 openconfig_system_ntp_server_list, "PEER", "", if_ip)
        # VRF SERVER
        if config_before.get("tailf-ned-cisco-ios:ntp", {}).get("server", {}).get("vrf"):
            for nso_vrf_index, vrf in enumerate(
                    config_before.get("tailf-ned-cisco-ios:ntp", {}).get("server", {}).get("vrf")):
                xe_add_oc_ntp_server(
                    config_before["tailf-ned-cisco-ios:ntp"]["server"]["vrf"][nso_vrf_index]["peer-list"],
                    config_leftover["tailf-ned-cisco-ios:ntp"]["server"]["vrf"][nso_vrf_index]["peer-list"],
                    openconfig_system_ntp_server_list, "SERVER", vrf["name"], if_ip)
        # VRF PEER
        if config_before.get("tailf-ned-cisco-ios:ntp", {}).get("peer", {}).get("vrf"):
            for nso_vrf_index, vrf in enumerate(
                    config_before.get("tailf-ned-cisco-ios:ntp", {}).get("peer", {}).get("vrf")):
                xe_add_oc_ntp_server(
                    config_before["tailf-ned-cisco-ios:ntp"]["peer"]["vrf"][nso_vrf_index]["peer-list"],
                    config_leftover["tailf-ned-cisco-ios:ntp"]["peer"]["vrf"][nso_vrf_index]["peer-list"],
                    openconfig_system_ntp_server_list, "PEER", vrf["name"], if_ip)

def xe_system_aaa(config_before: dict, config_leftover: dict, if_ip: dict) -> None:
    """
    Translates NSO XE NED to MDD OpenConfig System AAA
    """
    oc_system_server_group = openconfig_system["openconfig-system:system"]["openconfig-system:aaa"]["openconfig-system:server-groups"]["openconfig-system:server-group"]
    oc_system_aaa_accounting = openconfig_system["openconfig-system:system"]["openconfig-system:aaa"]["openconfig-system:accounting"]
    oc_system_aaa_authorization = openconfig_system["openconfig-system:system"]["openconfig-system:aaa"]["openconfig-system:authorization"]
    oc_system_aaa_authentication = openconfig_system["openconfig-system:system"]["openconfig-system:aaa"]["openconfig-system:authentication"]
    tacacs_group_list = config_before.get("tailf-ned-cisco-ios:aaa", {}).get("group", {}).get("server", {}).get("tacacs-plus")
    radius_group_list = config_before.get("tailf-ned-cisco-ios:aaa", {}).get("group", {}).get("server", {}).get("radius")
    tacacs_server_list = config_before.get("tailf-ned-cisco-ios:tacacs", {}).get("server") 
    radius_server_list = config_before.get("tailf-ned-cisco-ios:radius", {}).get("server")
    accounting_dict = config_before.get("tailf-ned-cisco-ios:aaa", {}).get("accounting")
    authorization_dict = config_before.get("tailf-ned-cisco-ios:aaa", {}).get("authorization")
    authentication_dict = config_before.get("tailf-ned-cisco-ios:aaa", {}).get("authentication")
    authentication_user_list = config_before.get("tailf-ned-cisco-ios:username")

    # TACACS GROUP
    if tacacs_group_list:
        for tacacs_group_index, tacacs_group in enumerate(tacacs_group_list):
            process_aaa_tacacs(oc_system_server_group, config_leftover, if_ip, tacacs_group_index, tacacs_group, tacacs_server_list)
    
    # RADIUS GROUP
    if radius_group_list:
        for radius_group_index, radius_group in enumerate(radius_group_list):
            process_aaa_radius(oc_system_server_group, config_leftover, if_ip, radius_group_index, radius_group, radius_server_list)
    
    # AAA ACCOUNTING
    if accounting_dict:
        if accounting_dict.get("commands") or accounting_dict.get("exec"):
            temp_aaa_accounting = {
                "openconfig-system:config": set_accounting_method(oc_system_aaa_accounting, config_leftover, accounting_dict),
                "openconfig-system:events": set_accounting_event(oc_system_aaa_accounting, config_leftover, accounting_dict)
            }
            oc_system_aaa_accounting.update(temp_aaa_accounting)

    # AAA AUTHORIZATION
    if authorization_dict:
        if authorization_dict.get("commands") or authorization_dict.get("exec"):
            temp_aaa_authorization = {
                "openconfig-system:config": set_authorization_method(oc_system_aaa_authorization, config_leftover, authorization_dict),
                "openconfig-system:events": set_authorization_event(oc_system_aaa_authorization, config_leftover, authorization_dict)
            }
            oc_system_aaa_authorization.update(temp_aaa_authorization)

    # AAA AUTHENTICATION
    if authentication_dict or authentication_user_list:
        temp_aaa_authentication = {
            "openconfig-system:config": set_authentication_method(oc_system_aaa_authentication, config_leftover, authentication_dict),
            "openconfig-system:admin-user": set_authentication_admin(oc_system_aaa_authentication, config_leftover, authentication_user_list),
            "openconfig-system:users": set_authentication_user(oc_system_aaa_authentication, config_leftover, authentication_user_list)
        }
        oc_system_aaa_authentication.update(temp_aaa_authentication)

        updated_usernames = []

        for username in config_leftover.get("tailf-ned-cisco-ios:username", []):
            if username:
                updated_usernames.append(username)

        if len(updated_usernames) > 0:
            config_leftover["tailf-ned-cisco-ios:username"] = updated_usernames
        elif "tailf-ned-cisco-ios:username" in config_leftover:
            del config_leftover["tailf-ned-cisco-ios:username"]
    
    cleanup_server_access(config_leftover, f"{TACACS}-plus", TACACS)
    cleanup_server_access(config_leftover, RADIUS, RADIUS)
    
def process_aaa_tacacs(oc_system_server_group, config_leftover, if_ip, tacacs_group_index, tacacs_group, tacacs_server_list):
    tacacs_group_leftover = config_leftover.get("tailf-ned-cisco-ios:aaa", {}).get("group", {}).get("server", {}).get("tacacs-plus")[tacacs_group_index]
    # If we got here, we init an empty dict and append to oc_system_server_group list for future use.
    oc_system_server_group.append({})
    tac_group_index = len(oc_system_server_group) - 1
    set_tacacs_group_config(tacacs_group_leftover, config_leftover, oc_system_server_group, if_ip, tac_group_index, tacacs_group, tacacs_server_list)

def process_aaa_radius(oc_system_server_group, config_leftover, if_ip, radius_group_index, radius_group, radius_server_list):
    radius_group_leftover = config_leftover.get("tailf-ned-cisco-ios:aaa", {}).get("group", {}).get("server", {}).get("radius")[radius_group_index]
    # If we got here, we init an empty dict and append to oc_system_server_group list for future use.
    oc_system_server_group.append({})
    rad_group_index = len(oc_system_server_group) - 1
    set_radius_group_config(radius_group_leftover, config_leftover, oc_system_server_group, if_ip, rad_group_index, radius_group, radius_server_list)

def set_tacacs_group_config(tacacs_group_leftover, config_leftover, oc_system_server_group, if_ip, tac_group_index, tacacs_group, tacacs_server_list):
    # TACACS SERVER-GROUPS
    oc_system_server_group[tac_group_index]["openconfig-system:name"] = f'{tacacs_group.get("name")}'
    temp_tacacs_group = {"openconfig-system:config": {
        "openconfig-system:type": "TACACS",
        "openconfig-system:name": f'{tacacs_group.get("name")}'}, 
        "openconfig-system:servers": set_server_tacacs_config(tacacs_group_leftover, config_leftover, oc_system_server_group, if_ip, tac_group_index, tacacs_group, tacacs_server_list)
    }
    oc_system_server_group[tac_group_index].update(temp_tacacs_group)

def set_radius_group_config(radius_group_leftover, config_leftover, oc_system_server_group, if_ip, rad_group_index, radius_group, radius_server_list):
    # RADIUS SERVER-GROUPS
    oc_system_server_group[rad_group_index]["openconfig-system:name"] = f'{radius_group.get("name")}'
    # RADIUS SERVER-GROUP NAME AND TYPE
    temp_radius_group = {"openconfig-system:config": {
        "openconfig-system:type": "RADIUS",
        "openconfig-system:name": f'{radius_group.get("name")}'},
        "openconfig-system:servers": set_server_radius_config(radius_group_leftover, config_leftover, oc_system_server_group, if_ip, rad_group_index, radius_group, radius_server_list)
    }
    oc_system_server_group[rad_group_index].update(temp_radius_group)

def set_server_tacacs_config(tacacs_group_leftover, config_leftover, oc_system_server_group, if_ip, tac_group_index, tacacs_group, tacacs_server_list):
    tac_server = {"openconfig-system:server": []}
    tac_server_list = tac_server["openconfig-system:server"]
    source_interface_ip = None
    # TACACS SOURCE-INTERFACE
    for i, n in tacacs_group.get("ip", {}).get("tacacs", {}).get("source-interface", {}).items():
        source_interface = f"{i}{n}"
        source_interface_ip = if_ip.get(source_interface)
        if source_interface_ip:
            del config_leftover["tailf-ned-cisco-ios:aaa"]["group"]["server"]["tacacs-plus"][tac_group_index]["ip"]["tacacs"][
                "source-interface"]

    if tacacs_server_list:
        for server_list_index, server in enumerate(tacacs_server_list):
            for i in range(len(tacacs_group.get("server", {}).get("name", []))):
                if server.get("name") in tacacs_group["server"]["name"][i]["name"]:
                    # TACACS SERVER NAME, ADDRESS AND TIMEOUT
                    temp_tacacs_server = {"openconfig-system:address": f'{server.get("address", {}).get("ipv4")}',
                                          "openconfig-system:config": {
                                              "openconfig-system:address": f'{server.get("address", {}).get("ipv4")}',
                                              "openconfig-system:name": f'{server.get("name")}',
                                              "openconfig-system:timeout": f'{server.get("timeout", 5)}'},
                                          "openconfig-system:tacacs": {"openconfig-system:config": {
                                              "openconfig-system:port": f'{server.get("port", 49)}',
                                              "openconfig-system:secret-key": f'{server.get("key", {}).get("secret")}'
                                          }}}
                    if source_interface_ip:
                        temp_tacacs_server["openconfig-system:tacacs"]["openconfig-system:config"]["openconfig-system:source-address"] = source_interface_ip
                    tac_server_list.append(temp_tacacs_server)
                    config_leftover["tailf-ned-cisco-ios:aaa"]["group"]["server"]["tacacs-plus"][tac_group_index][
                        "server"]["name"][i] = None
            config_leftover["tailf-ned-cisco-ios:tacacs"]["server"][server_list_index] = None

    return tac_server

def set_server_radius_config(radius_group_leftover, config_leftover, oc_system_server_group, if_ip, rad_group_index,
                             radius_group, radius_server_list):
    rad_server = {"openconfig-system:server": []}
    rad_server_list = rad_server["openconfig-system:server"]
    source_interface_ip = None
    # RADIUS SOURCE-INTERFACE
    for i, n in radius_group.get("ip", {}).get("radius", {}).get("source-interface", {}).items():
        source_interface = f"{i}{n}"
        source_interface_ip = if_ip.get(source_interface)
        if source_interface_ip:
            del \
            config_leftover["tailf-ned-cisco-ios:aaa"]["group"]["server"]["radius"][rad_group_index]["ip"]["radius"][
                "source-interface"]

    if radius_server_list:
        for server_list_index, server in enumerate(radius_server_list):
            for i in range(len(radius_group.get("server", {}).get("name", []))):
                if server.get("id") in radius_group["server"]["name"][i]["name"]:
                    # RADIUS SERVER NAME, ADDRESS AND TIMEOUT
                    temp_radius_server = {
                        "openconfig-system:address": f'{server.get("address", {}).get("ipv4", {}).get("host")}',
                        "openconfig-system:config": {
                            "openconfig-system:address": f'{server.get("address", {}).get("ipv4", {}).get("host")}',
                            "openconfig-system:name": f'{server.get("id")}',
                            "openconfig-system:timeout": f'{server.get("timeout", 5)}'},
                        "openconfig-system:radius": {"openconfig-system:config": {
                            "openconfig-system:acct-port": f'{server.get("address", {}).get("ipv4", {}).get("acct-port")}',
                            "openconfig-system:auth-port": f'{server.get("address", {}).get("ipv4", {}).get("auth-port")}'
                        }}}
                    if source_interface_ip:
                        temp_radius_server["openconfig-system:radius"]["openconfig-system:config"][
                            "openconfig-system:source-address"] = source_interface_ip
                    if server.get("key", {}).get("secret"):
                        temp_radius_server["openconfig-system:radius"]["openconfig-system:config"][
                            "openconfig-system:secret-key"] = server.get("key", {}).get("secret")
                    rad_server_list.append(temp_radius_server)
                    config_leftover["tailf-ned-cisco-ios:aaa"]["group"]["server"]["radius"][rad_group_index][
                        "server"]["name"][i] = None
            config_leftover["tailf-ned-cisco-ios:radius"]["server"][server_list_index] = None

    return rad_server

def set_accounting_method(oc_system_aaa_accounting, config_leftover, accounting_dict):
    # AAA ACCOUNTING GROUPS
    acc_method = {"openconfig-system:accounting-method": []}
    acc_method_list = acc_method["openconfig-system:accounting-method"]
    group = group2 = group3 = None

    if accounting_dict.get("commands"):
        for i, command in enumerate(accounting_dict.get("commands")):
            if command.get("group"):
                if command.get("group") == 'tacacs+':
                    group = 'TACACS_ALL'
                else:
                    group = command.get("group")
                acc_method_list.append(group)
            if command.get("group2") and command.get("group2", {}).get("group"):
                if command.get("group2", {}).get("group") == 'tacacs+':
                    group2 = 'TACACS_ALL'
                elif command.get("group2", {}).get("group"):
                    group2 = command.get("group2", {}).get("group")
                acc_method_list.append(group2)
            if command.get("group3") and command.get("group3", {}).get("group"):
                if command.get("group2", {}).get("group") and command.get("group3", {}).get("group") == 'tacacs+':
                    group3 = 'TACACS_ALL'
                elif command.get("group2", {}).get("group") and command.get("group3", {}).get("group"):
                    group3 = command.get("group3", {}).get("group")
                acc_method_list.append(group3)
        del config_leftover["tailf-ned-cisco-ios:aaa"]["accounting"]["commands"]
    if accounting_dict.get("exec"):
        for i, exe in enumerate(accounting_dict.get("exec")):
            if exe.get("group"):
                if exe.get("group") == 'tacacs+':
                    group = 'TACACS_ALL'
                else:
                    group = exe.get("group")
                acc_method_list.append(group)
            if exe.get("group2") and exe.get("group2", {}).get("group"):
                if exe.get("group2", {}).get("group") == 'tacacs+':
                    group2 = 'TACACS_ALL'
                elif exe.get("group2", {}).get("group"):
                    group2 = exe.get("group2", {}).get("group")
                acc_method_list.append(group2)
            if exe.get("group3") and exe.get("group3", {}).get("group"):
                if exe.get("group2", {}).get("group") and exe.get("group3", {}).get("group") == 'tacacs+':
                    group3 = 'TACACS_ALL'
                elif exe.get("group2", {}).get("group") and exe.get("group3", {}).get("group"):
                    group3 = exe.get("group3", {}).get("group")
                acc_method_list.append(group3)
        del config_leftover["tailf-ned-cisco-ios:aaa"]["accounting"]["exec"]
    
    return acc_method

def set_accounting_event(oc_system_aaa_accounting, config_leftover, accounting_dict):
    acc_event = {"openconfig-system:event": []}
    acc_event_list = acc_event["openconfig-system:event"]
    # AAA ACCOUNTING EVENT-TYPE AND RECORD
    if accounting_dict.get("commands"):
        for key in accounting_dict.get("commands"):
            if key.get("level") == 15 and key.get("name") == 'default':
                event_type = 'AAA_ACCOUNTING_EVENT_COMMAND'
                if key.get("action-type") == 'stop-only':
                    action = 'STOP'
                elif key.get("action-type") == 'start-stop':
                    action = "START_STOP"
                temp_event = {"openconfig-system:event-type": f'{event_type}',
                            "openconfig-system:config": {
                                "openconfig-system:event-type": f'{event_type}',
                                "openconfig-system:record": f'{action}'
                            }}
                acc_event_list.append(temp_event)
    if accounting_dict.get("exec"):
        for key in accounting_dict.get("exec"):
            if key.get("name") == 'default':
                event_type = 'AAA_ACCOUNTING_EVENT_LOGIN'
                if key.get("action-type") == 'stop-only':
                    action = 'STOP'
                elif key.get("action-type") == 'start-stop':
                    action = "START_STOP"
                temp_event = {"openconfig-system:event-type": f'{event_type}',
                            "openconfig-system:config": {
                                "openconfig-system:event-type": f'{event_type}',
                                "openconfig-system:record": f'{action}'
                            }}
                acc_event_list.append(temp_event)

    return acc_event

def set_authorization_event(oc_system_aaa_authorization, config_leftover, authorization_dict):
    autho_event = {"openconfig-system:event": []}
    autho_event_list = autho_event["openconfig-system:event"]
    # AAA AUTHORIZATION EVENT-TYPE AND RECORD
    if authorization_dict.get("commands"):
        for key in authorization_dict.get("commands"):
            if key.get("level") == 15 and key.get("name") == 'default':
                event_type = 'AAA_AUTHORIZATION_EVENT_COMMAND'
                temp_event = {"openconfig-system:event-type": f'{event_type}',
                            "openconfig-system:config": {
                                "openconfig-system:event-type": f'{event_type}'
                            }}
                autho_event_list.append(temp_event)
        del config_leftover["tailf-ned-cisco-ios:aaa"]["authorization"]["commands"]
    if authorization_dict.get("exec"):
        for key in authorization_dict.get("exec"):
            if key.get("name") == 'default':
                event_type = 'AAA_AUTHORIZATION_EVENT_CONFIG'
                temp_event = {"openconfig-system:event-type": f'{event_type}',
                            "openconfig-system:config": {
                                "openconfig-system:event-type": f'{event_type}'
                            }}
                autho_event_list.append(temp_event)
        del config_leftover["tailf-ned-cisco-ios:aaa"]["authorization"]["exec"]

    return autho_event

def set_authorization_method(oc_system_aaa_authorization, config_leftover, authorization_dict):
    # AAA AUTHORIZATION GROUPS
    autho_method = {"openconfig-system:authorization-method": []}
    autho_method_list = autho_method["openconfig-system:authorization-method"]
    group = group2 = group3 = None

    if authorization_dict.get("commands"):
        for i, command in enumerate(authorization_dict.get("commands")):
            if command.get("tacacsplus"):
                group = 'TACACS_ALL'
            autho_method_list.append(group)
            if command.get("local"):
                group = 'LOCAL'
            autho_method_list.append(group)
            if command.get("group"):
                if command.get("group") == 'tacacs+':
                    group = 'TACACS_ALL'
                else:
                    group = command.get("group")
                autho_method_list.append(group)
            if command.get("group2") and command.get("group2", {}).get("group"):
                if command.get("group2", {}).get("group") == 'tacacs+':
                    group2 = 'TACACS_ALL'
                elif command.get("group2", {}).get("group"):
                    group2 = command.get("group2", {}).get("group")
                autho_method_list.append(group2)
            if command.get("group3") and command.get("group3", {}).get("group"):
                if command.get("group2", {}).get("group") and command.get("group3", {}).get("group") == 'tacacs+':
                    group3 = 'TACACS_ALL'
                elif command.get("group2", {}).get("group") and command.get("group3", {}).get("group"):
                    group3 = command.get("group3", {}).get("group")
                autho_method_list.append(group3)
    if authorization_dict.get("exec"):
        for i, exe in enumerate(authorization_dict.get("exec")):
            if exe.get("tacacsplus"):
                group = 'TACACS_ALL'
            autho_method_list.append(group)
            if exe.get("local"):
                group = 'LOCAL'
            autho_method_list.append(group)
            if exe.get("group"):
                if exe.get("group") == 'tacacs+':
                    group = 'TACACS_ALL'
                else:
                    group = exe.get("group")
                autho_method_list.append(group)
            if exe.get("group2") and exe.get("group2", {}).get("group"):
                if exe.get("group2", {}).get("group") == 'tacacs+':
                    group2 = 'TACACS_ALL'
                elif exe.get("group2", {}).get("group"):
                    group2 = exe.get("group2", {}).get("group")
                autho_method_list.append(group2)
            if exe.get("group3") and exe.get("group3", {}).get("group"):
                if exe.get("group2", {}).get("group") and exe.get("group3", {}).get("group") == 'tacacs+':
                    group3 = 'TACACS_ALL'
                elif exe.get("group2", {}).get("group") and exe.get("group3", {}).get("group"):
                    group3 = exe.get("group3", {}).get("group")
                autho_method_list.append(group3)
    return autho_method

def set_authentication_method(oc_system_aaa_authentication, config_leftover, authentication_dict):
    # AAA AUTHENTICATION GROUPS
    authe_method = {"openconfig-system:authentication-method": []}
    authe_method_list = authe_method["openconfig-system:authentication-method"]
    group = group2 = group3 = None

    if authentication_dict:
        if authentication_dict.get("login"):
            for i, login in enumerate(authentication_dict.get("login")):
                if login.get("local"):
                    group = 'LOCAL'
                authe_method_list.append(group)
                if login.get("tacacsplus"):
                    group = 'TACACS_ALL'
                authe_method_list.append(group)
                if login.get("group"):
                    if login.get("group") == 'tacacs+':
                        group = 'TACACS_ALL'
                    else:
                        group = login.get("group")
                    authe_method_list.append(group)
                if login.get("group2") and login.get("group2", {}).get("group"):
                    if login.get("group2", {}).get("group") == 'tacacs+':
                        group2 = 'TACACS_ALL'
                    elif login.get("group2", {}).get("group"):
                        group2 = login.get("group2", {}).get("group")
                    authe_method_list.append(group2)
                if login.get("group3") and login.get("group3", {}).get("group"):
                    if login.get("group2", {}).get("group") and login.get("group3", {}).get("group") == 'tacacs+':
                        group3 = 'TACACS_ALL'
                    elif login.get("group2", {}).get("group") and login.get("group3", {}).get("group"):
                        group3 = login.get("group3", {}).get("group")
                    authe_method_list.append(group3)
            del config_leftover["tailf-ned-cisco-ios:aaa"]["authentication"]["login"]

    return authe_method

def set_authentication_admin(oc_system_aaa_authentication, config_leftover, authentication_user_list):
    authe_admin = {"openconfig-system:config": {}}
    authe_admin_dict = authe_admin["openconfig-system:config"]
    pwd = pwd_hashed = ssh_key = None
    temp_user = {}
    # AAA AUTHENTICATION ADMIN-USER
    if authentication_user_list:
        for i, user in enumerate(authentication_user_list):
            if "admin" in user.get("name"):
                pwd_hashed = user.get("secret", {}).get("secret")
                temp_user = {"openconfig-system:admin-password": 'admin',
                                "openconfig-system:admin-password-hashed": f'{pwd_hashed}'
                            }
                config_leftover["tailf-ned-cisco-ios:username"][i] = None
        authe_admin_dict.update(temp_user)
    return authe_admin

def set_authentication_user(oc_system_aaa_authentication, config_leftover, authentication_user_list):
    authe_user = {"openconfig-system:user": []}
    authe_user_list = authe_user["openconfig-system:user"]
    pwd = pwd_hashed = ssh_key = None
    # AAA AUTHENTICATION USERS
    if authentication_user_list:
        for i, user in enumerate(authentication_user_list):
            if "admin" not in user.get("name"):
                role = 'SYSTEM_ROLE_ADMIN'
                pwd = user.get("secret", {}).get("secret")
                temp_user = {"openconfig-system:username": f'{user.get("name")}',
                            "openconfig-system:config": {
                                "openconfig-system:username": f'{user.get("name")}',
                                "openconfig-system:password": f'{pwd}',
                                "openconfig-system:password-hashed": f'{pwd_hashed}', # TODO
                                "openconfig-system:role": f'{role}',
                                "openconfig-system:ssh-key:": f'{ssh_key}' # TODO
                            }}
                authe_user_list.append(temp_user)
                config_leftover["tailf-ned-cisco-ios:username"][i] = None

    return authe_user

def cleanup_server_access(config_leftover, group_access_type, access_type):
    if len(config_leftover.get("tailf-ned-cisco-ios:aaa", {}).get("group", {}).get("server", {}).get(group_access_type, [])) < 1:
        return

    updated_server_list = []

    for group_access_type_server in config_leftover["tailf-ned-cisco-ios:aaa"]["group"]["server"][group_access_type]:
        updated_server_names = []

        for name in group_access_type_server.get("server", {}).get("name", []):
            if name and name.get("name"):
                updated_server_names.append(name)

        if len(updated_server_names) > 0:
            group_access_type_server["server"]["name"] = updated_server_names
        elif "name" in group_access_type_server.get("server", {}):
            del group_access_type_server["server"]["name"]

    for server in config_leftover.get(f"tailf-ned-cisco-ios:{access_type}", {}).get("server", []):
        if server and len(server) > 0:
            updated_server_list.append(server)
    
    if len(updated_server_list) > 0:
        config_leftover[f"tailf-ned-cisco-ios:{access_type}"]["server"] = updated_server_list
    elif "server" in config_leftover.get(f"tailf-ned-cisco-ios:{access_type}", {}):
        del config_leftover[f"tailf-ned-cisco-ios:{access_type}"]["server"]

def xe_system_logging(config_before: dict, config_leftover: dict, if_ip: dict) -> None:
    """
    Translates NSO XE NED to MDD OpenConfig System Logging
    """
    oc_system_logging_console = openconfig_system["openconfig-system:system"]["openconfig-system:logging"]["openconfig-system:console"]
    oc_system_logging_monitor = openconfig_system["openconfig-system:system"]["openconfig-system:logging"]["openconfig-system-ext:terminal-monitor"]
    oc_system_logging = openconfig_system["openconfig-system:system"]["openconfig-system:logging"]
    oc_system_archive = openconfig_system["openconfig-system:system"]["openconfig-system-ext:services"]
    logging_console = config_before.get("tailf-ned-cisco-ios:logging", {}).get("console")
    logging_monitor = config_before.get("tailf-ned-cisco-ios:logging", {}).get("monitor")
    logging = config_before.get("tailf-ned-cisco-ios:logging")
    archive = config_before.get("tailf-ned-cisco-ios:archive")
    intf_ip_name_dict = common.xe_system_get_interface_ip_address(config_before)
    
    # LOGGING BUFFERED
    if logging.get("buffered"):
        temp_logging_buffered = {
            "openconfig-system-ext:buffered": set_logging_buffered(logging, config_leftover, oc_system_logging)
        }
        oc_system_logging.update(temp_logging_buffered)
        del config_leftover["tailf-ned-cisco-ios:logging"]["buffered"]["severity-level"]
        if logging.get("buffered", {}).get("buffer-size"):
            del config_leftover["tailf-ned-cisco-ios:logging"]["buffered"]["buffer-size"]
    else:
        temp_logging_buffered = {
            "openconfig-system-ext:buffered": {"openconfig-system-ext:config": {
                "openconfig-system-ext:enabled": False
            }}}
        oc_system_logging.update(temp_logging_buffered)

    # LOGGING CONSOLE
    if logging_console:
        temp_logging_console = {
            "openconfig-system:config": {"openconfig-system-ext:enabled": True},
            "openconfig-system:selectors": set_logging_console(logging_console, 
                                                                config_leftover, 
                                                                oc_system_logging_console),
        }
        oc_system_logging_console.update(temp_logging_console)
        del config_leftover["tailf-ned-cisco-ios:logging"]["console"]["severity-level"]
    else:
        temp_logging_console = {
            "openconfig-system:config": {"openconfig-system-ext:enabled": False}
        }
        oc_system_logging_console.update(temp_logging_console)

    # LOGGING MONITOR
    if logging_monitor:
        temp_logging_monitor = {
            "openconfig-system-ext:selectors": set_logging_monitor(logging_monitor, 
                                                                    config_leftover, 
                                                                    oc_system_logging_monitor),
        }
        oc_system_logging_monitor.update(temp_logging_monitor)
        del config_leftover["tailf-ned-cisco-ios:logging"]["monitor"]["severity-level"]
    
    # LOGGING HOST
    if logging.get("host"):
        temp_logging_host = {
            "openconfig-system:remote-servers": set_logging_host(logging, config_leftover, 
                                                                oc_system_logging, if_ip, 
                                                                intf_ip_name_dict),
        }
        oc_system_logging.update(temp_logging_host)

def set_logging_buffered(logging, config_leftover, oc_system_logging):
    buffered = {"openconfig-system-ext:config": []}
    buffered_list = buffered["openconfig-system-ext:config"]
    # LOGGING BUFFERED SEVERITY AND BUFFER SIZE
    buffer_size = 4096 # Default Buffer Size
    severity = "DEBUG" # Default Severity
    if logging.get("buffered", {}).get("buffer-size"):
        buffer_size = logging["buffered"]["buffer-size"]
    if logging.get("buffered", {}).get("severity-level"):
        # SEVERITY
        severity = get_severity(logging["buffered"]["severity-level"])
        temp_buffered = {"openconfig-system-ext:enabled": True,
                    "openconfig-system-ext:severity": f'{severity}',
                    "openconfig-system-ext:buffer-size": f'{buffer_size}'
                    }
        buffered_list.append(temp_buffered)

    return buffered

def set_logging_console(logging_console, config_leftover, oc_system_logging_console):
    console = {"openconfig-system:selector": []}
    console_list = console["openconfig-system:selector"]
    # LOGGING CONSOLE FACILITY AND SEVERITY
    severity = "DEBUG" # Default Severity
    if logging_console.get("severity-level"):
        # SEVERITY
        severity = get_severity(logging_console["severity-level"])
        temp_console = {"openconfig-system:facility": "SYSLOG",
                    "openconfig-system:severity": f'{severity}',
                    "openconfig-system:config": {
                        "openconfig-system:facility": "SYSLOG",
                        "openconfig-system:severity": f'{severity}'
                    }}
        console_list.append(temp_console)

    return console

def set_logging_monitor(logging_monitor, config_leftover, oc_system_logging_monitor):
    monitor = {"openconfig-system-ext:selector": []}
    monitor_list = monitor["openconfig-system-ext:selector"]
    # LOGGING MONITOR FACILITY AND SEVERITY
    severity = "DEBUG" # Default Severity
    if logging_monitor.get("severity-level"):
        # SEVERITY
        severity = get_severity(logging_monitor["severity-level"])
        temp_monitor = {"openconfig-system-ext:facility": "SYSLOG",
                    "openconfig-system-ext:severity": f'{severity}',
                    "openconfig-system-ext:config": {
                        "openconfig-system-ext:facility": "SYSLOG",
                        "openconfig-system-ext:severity": f'{severity}'
                    }}
        monitor_list.append(temp_monitor)

    return monitor

def set_logging_host(logging, config_leftover, oc_system_logging, if_ip, intf_ip_name_dict):
    hosts = {"openconfig-system:remote-server": []}
    hosts_list = hosts["openconfig-system:remote-server"]
    # LOGGING HOST IP, PORT, VRF, SOURCE ADDRESS
    host_ipv4 = logging.get("host", {}).get('ipv4')
    host_ipv4_vrf = logging.get("host", {}).get('ipv4-vrf')
    source_intf = logging.get("source-interface")
    vrf_source_intf_list = vrf_source_ip_list = []
    severity = "INFORMATIONAL" # Default Severity
    
    # SEVERITY
    if logging.get("trap"):
        severity = get_severity(logging["trap"])

    # GET SOURCE INTERFACE AND VRF
    for index, int_vrf in enumerate(source_intf):
        if "vrf" in int_vrf.keys():
            temp_intf_vrf = {int_vrf["vrf"]: int_vrf["name"]}
            vrf_source_intf_list.append(temp_intf_vrf)
        else:
            temp_intf_vrf = {"default": int_vrf["name"]}
            vrf_source_intf_list.append(temp_intf_vrf)
        if config_leftover.get("tailf-ned-cisco-ios:logging", {}).get("source-interface", [])[index].get("name"):
            config_leftover["tailf-ned-cisco-ios:logging"]["source-interface"][index]["name"] = None
        if config_leftover.get("tailf-ned-cisco-ios:logging", {}).get("source-interface", [])[index].get("vrf"):
            config_leftover["tailf-ned-cisco-ios:logging"]["source-interface"][index]["vrf"] = None

    # ADD HOST IPV4
    if host_ipv4:
        for index, host_info in enumerate(host_ipv4):
            host = host_info.get("host")
            host_vrf = "default"
            source_ip = "1.1.1.1" # Placeholder Source IPv4
            intf = "GigabitEthernet1" # Placeholder Source Interface
            if logging.get("source-interface"):
                for vrf_info in vrf_source_intf_list:
                    if vrf_info.get("default"):
                        intf = vrf_info.get("default")
                        break
                if intf_ip_name_dict.get(intf):
                    source_ip = intf_ip_name_dict.get(intf)

            temp_host = {"openconfig-system:host": f'{host}',
                        "openconfig-system:config": get_host(host, source_ip, host_vrf),
                        "openconfig-system:selectors": {
                            "openconfig-system:selector": get_facility_severity(severity)
                        }}
            hosts_list.append(temp_host)
            config_leftover["tailf-ned-cisco-ios:logging"]["host"]["ipv4"][index]["host"] = None
    
    # ADD HOST IPV4 AND VRF
    if host_ipv4_vrf:
        for index, host_info in enumerate(host_ipv4_vrf):
            host = host_info.get("host")
            host_vrf = host_info.get("vrf")
            source_ip_vrf = "1.1.1.1" # Placeholder Source IPv4
            intf_vrf = "GigabitEthernet1" # Placeholder Source Interface
            if logging.get("source-interface"):
                for vrf_info in vrf_source_intf_list:
                    if vrf_info.get(host_vrf):
                        intf_vrf = vrf_info.get(host_vrf)
                        break
                if intf_ip_name_dict.get(intf_vrf):
                    source_ip_vrf = intf_ip_name_dict.get(intf_vrf)
            
            temp_host = {"openconfig-system:host": f'{host}',
                        "openconfig-system:config": get_host(host, source_ip_vrf, host_vrf),
                        "openconfig-system:selectors": {
                            "openconfig-system:selector": get_facility_severity(severity)
                        }}
            hosts_list.append(temp_host)
            config_leftover["tailf-ned-cisco-ios:logging"]["host"]["ipv4-vrf"][index]["host"] = None
            config_leftover["tailf-ned-cisco-ios:logging"]["host"]["ipv4-vrf"][index]["vrf"] = None
    
    if logging.get("facility"):
        del config_leftover["tailf-ned-cisco-ios:logging"]["facility"]
    if logging.get("trap"):
        del config_leftover["tailf-ned-cisco-ios:logging"]["trap"]
    cleanup_logging(config_leftover)
    return hosts

def get_severity(logging_severity):
    # GET LOGGING SEVERITY
    if logging_severity == "emergencies" or logging_severity == 0:
        severity = "EMERGENCY"
    elif logging_severity == "alerts" or logging_severity == 1:
        severity = "ALERT"
    elif logging_severity == "critical" or logging_severity == 2:
        severity = "CRITICAL"
    elif logging_severity == "errors" or logging_severity == 3:
        severity = "ERROR"
    elif logging_severity == "warnings" or logging_severity == 4:
        severity = "WARNING"
    elif logging_severity == "notifications" or logging_severity == 5:
        severity = "NOTICE"
    elif logging_severity == "informational" or logging_severity == 6:
        severity = "INFORMATIONAL"
    elif logging_severity == "debugging" or logging_severity == 7:
        severity = "DEBUG"

    return severity

def get_host(host, source_ip, host_vrf):
    # GET HOST, VRF AND SOURCE IP ADDRESS
    temp_host = {"openconfig-system:host": f'{host}', 
                    "openconfig-system:remote-port": 514,
                    "openconfig-system:source-address": f'{source_ip}',
                    "openconfig-system-ext:use-vrf": f'{host_vrf}'
                }

    return temp_host

def get_facility_severity(severity):
    # GET FACILITY AND SEVERITY
    temp_fac_sev = [{"openconfig-system:facility": "SYSLOG", 
                        "openconfig-system:severity": f'{severity}',
                        "openconfig-system:config": {
                        "openconfig-system:facility": "SYSLOG",
                        "openconfig-system:severity": f'{severity}'
                    }}]

    return temp_fac_sev

def cleanup_logging(config_leftover):
    if len(config_leftover.get("tailf-ned-cisco-ios:logging", {}).get("source-interface", [])) >= 1:
        updated_source_intf = []

        for source in config_leftover["tailf-ned-cisco-ios:logging"]["source-interface"]:
            if source and source.get("name"):
                updated_source_intf.append(source)

        if len(updated_source_intf) > 0:
            config_leftover["tailf-ned-cisco-ios:logging"]["source-interface"] = updated_source_intf
        elif "name" not in config_leftover.get("tailf-ned-cisco-ios:logging", {}).get("source-interface"):
            del config_leftover["tailf-ned-cisco-ios:logging"]["source-interface"]

    if len(config_leftover.get("tailf-ned-cisco-ios:logging", {}).get("host", {}).get("ipv4", [])) >= 1:
        updated_ipv4 = []

        for host_ipv4 in config_leftover["tailf-ned-cisco-ios:logging"]["host"]["ipv4"]:
            if host_ipv4 and host_ipv4.get("host"):
                updated_ipv4.append(host_ipv4)

        if len(updated_ipv4) > 0:
            config_leftover["tailf-ned-cisco-ios:logging"]["host"]["ipv4"] = updated_ipv4
        elif "host" not in config_leftover.get("tailf-ned-cisco-ios:logging", {}).get("host", {}).get("ipv4"):
            del config_leftover["tailf-ned-cisco-ios:logging"]["host"]["ipv4"]

    if len(config_leftover.get("tailf-ned-cisco-ios:logging", {}).get("host", {}).get("ipv4-vrf", [])) >= 1:
        updated_ipv4_vrf = []

        for host_ipv4_vrf in config_leftover["tailf-ned-cisco-ios:logging"]["host"]["ipv4-vrf"]:
            if host_ipv4_vrf and host_ipv4_vrf.get("host"):
                updated_ipv4_vrf.append(host_ipv4_vrf)

        if len(updated_ipv4_vrf) > 0:
            config_leftover["tailf-ned-cisco-ios:logging"]["host"]["ipv4-vrf"] = updated_ipv4_vrf
        elif "host" not in config_leftover.get("tailf-ned-cisco-ios:logging", {}).get("host", {}).get("ipv4-vrf"):
            del config_leftover["tailf-ned-cisco-ios:logging"]["host"]["ipv4-vrf"]

def xe_system_clock_timezone(config_before: dict, config_leftover: dict) -> None:
    """
    Translates NSO XE NED to MDD OpenConfig System Clock Timezone
    """
    openconfig_system_clock_config = openconfig_system["openconfig-system:system"][
        "openconfig-system:clock"]["openconfig-system:config"]
    timezone_name = ["UTC", "0", "0"] # Placeholder Timezone, Hours and Minutes
    zone = config_before.get("tailf-ned-cisco-ios:clock", {}).get("timezone", {}).get("zone")
    hours = config_before.get("tailf-ned-cisco-ios:clock", {}).get("timezone", {}).get("hours")
    minutes = config_before.get("tailf-ned-cisco-ios:clock", {}).get("timezone", {}).get("minutes")
    
    if zone and len(zone) == 3:
        timezone_name[0] = zone
        del config_leftover["tailf-ned-cisco-ios:clock"]["timezone"]["zone"]

    if hours != None:
        timezone_name[1] = f'{hours}'
        del config_leftover["tailf-ned-cisco-ios:clock"]["timezone"]["hours"]

    if minutes != None:
        timezone_name[2] = f'{minutes}'
        del config_leftover["tailf-ned-cisco-ios:clock"]["timezone"]["minutes"]

    openconfig_system_clock_config["openconfig-system:timezone-name"] = ' '.join(timezone_name)

<<<<<<< HEAD
def xe_system_timestamps(config_before: dict, config_leftover: dict) -> None:
    """
    Translates NSO XE NED to MDD OpenConfig System Timestamps
    """
    oc_system_timestamps = openconfig_system["openconfig-system:system"]["openconfig-system-ext:timestamps"]
    timestamps = config_before.get("tailf-ned-cisco-ios:service", {}).get("timestamps")
    debug = config_before.get("tailf-ned-cisco-ios:service", {}).get("timestamps", {}).get("debug")
    log = config_before.get("tailf-ned-cisco-ios:service", {}).get("timestamps", {}).get("log")
    
    # TIMESTAMPS DEBUG
    if debug:
        temp_timestamps_debug = {"openconfig-system-ext:debugging": set_timestamps(debug, config_leftover, timestamps)}
        oc_system_timestamps.update(temp_timestamps_debug)
        if "debug" in timestamps and "datetime" in timestamps["debug"]:
            del config_leftover["tailf-ned-cisco-ios:service"]["timestamps"]["debug"]["datetime"]["msec"]
            del config_leftover["tailf-ned-cisco-ios:service"]["timestamps"]["debug"]["datetime"]["localtime"]
        elif "debug" in timestamps and "uptime" in timestamps["debug"]:
            del config_leftover["tailf-ned-cisco-ios:service"]["timestamps"]["debug"]["uptime"]
    # TIMESTAMPS LOG
    if log:
        temp_timestamps_log = {"openconfig-system-ext:logging": set_timestamps(log, config_leftover, timestamps)}
        oc_system_timestamps.update(temp_timestamps_log)
        if "log" in timestamps and "datetime" in timestamps["log"]:
            del config_leftover["tailf-ned-cisco-ios:service"]["timestamps"]["log"]["datetime"]["msec"]
            del config_leftover["tailf-ned-cisco-ios:service"]["timestamps"]["log"]["datetime"]["localtime"]
        elif "log" in timestamps and "uptime" in timestamps["log"]:
            del config_leftover["tailf-ned-cisco-ios:service"]["timestamps"]["log"]["uptime"]

    print(f'0*** config_leftover {config_leftover}\n\n')

def set_timestamps(service, config_leftover, timestamps):
    datetime = uptime = localtime = False # Initialize variables
    if type(service.get("datetime", {}).get("msec", '')) is list:
        datetime = True
    if type(service.get("datetime", {}).get("localtime", '')) is list:
        localtime = True
    if type(service.get("uptime", '')) is list:
        uptime = True

    temp_timestamps = {"openconfig-system-ext:config": {
                            "openconfig-system-ext:enabled": True,
                            "openconfig-system-ext:datetime": datetime,
                            "openconfig-system-ext:uptime": uptime,
                            "openconfig-system-ext:localtime": localtime
                        }}
    
    return temp_timestamps
=======
def xe_system_name_server(config_before: dict, config_leftover: dict) -> None:
    """
    Translates NSO XE NED to MDD OpenConfig System DNS
    """
    oc_system_dns = openconfig_system["openconfig-system:system"]["openconfig-system:dns"]
    name_server = config_before.get("tailf-ned-cisco-ios:ip", {}).get("name-server")
    name_server_list = config_before.get("tailf-ned-cisco-ios:ip", {}).get("name-server", {}).get("name-server-list")
    vrf_list = config_before.get("tailf-ned-cisco-ios:ip", {}).get("name-server", {}).get("vrf")
    
    if name_server:
        temp_server_list = {"openconfig-system:servers": set_server_list(name_server_list, 
            vrf_list, config_leftover)}
        oc_system_dns.update(temp_server_list)

def set_server_list(name_server_list, vrf_list, config_leftover):
    svr = {"openconfig-system:server": []}
    svr_list = svr["openconfig-system:server"]
    # LIST OF VRF AND DNS SERVERS
    if (vrf_list):
        for index_vrf, vrf in enumerate(vrf_list):
            server_list_vrf = vrf.get("name-server-list")
            for index_server, server in enumerate(server_list_vrf):
                temp_svr = {"openconfig-system:address": server["address"],
                        "openconfig-system:config": {
                            "openconfig-system:address": server["address"],
                            "openconfig-system:port": 53, # Always 53 for IOS
                            "openconfig-system-ext:use-vrf": vrf["name"]
                        }}
                svr_list.append(temp_svr)
                config_leftover["tailf-ned-cisco-ios:ip"]["name-server"]["vrf"][index_vrf][
                    "name"] = None
    # LIST OF DNS SERVERS
    if (name_server_list) and "vrf" not in name_server_list:
        for index_server, server in enumerate(name_server_list):
            temp_svr = {"openconfig-system:address": server["address"],
                    "openconfig-system:config": {
                        "openconfig-system:address": server["address"],
                        "openconfig-system:port": 53 # Always 53 for IOS
                    }}
            svr_list.append(temp_svr)
            config_leftover["tailf-ned-cisco-ios:ip"]["name-server"]["name-server-list"][
                index_server]["address"] = None
                
    cleanup_name_server(config_leftover, name_server_list, vrf_list)
    return svr

def cleanup_name_server(config_leftover, name_server_list, vrf_list):
    if name_server_list and len(config_leftover.get("tailf-ned-cisco-ios:ip", {}).get(
        "name-server", {}).get("name-server-list")) >= 1:
        updated_name_server = []

        for server in config_leftover["tailf-ned-cisco-ios:ip"]["name-server"][
            "name-server-list"]:
            if server and server.get("address"):
                updated_name_server.append(server)

        if len(updated_name_server) > 0:
            config_leftover["tailf-ned-cisco-ios:ip"]["name-server"]["name-server-list"] = updated_name_server
        elif "address" not in config_leftover.get("tailf-ned-cisco-ios:ip", {}).get(
            "name-server").get("name-server-list"):
            del config_leftover["tailf-ned-cisco-ios:ip"]["name-server"]["name-server-list"]

    if vrf_list and len(config_leftover.get("tailf-ned-cisco-ios:ip", {}).get("name-server", {}).get(
        "vrf")) >= 1:
        updated_vrf = []

        for vrf in config_leftover["tailf-ned-cisco-ios:ip"]["name-server"]["vrf"]:
            if vrf and vrf.get("name"):
                updated_vrf.append(vrf)

        if len(updated_vrf) > 0:
            config_leftover["tailf-ned-cisco-ios:ip"]["name-server"]["vrf"] = updated_vrf
        elif "name" not in config_leftover.get("tailf-ned-cisco-ios:ip", {}).get("name-server").get(
            "vrf"):
            del config_leftover["tailf-ned-cisco-ios:ip"]["name-server"]["vrf"]
>>>>>>> c4ab5c07

def main(before: dict, leftover: dict, if_ip: dict, translation_notes: list = []) -> dict:
    """
    Translates NSO Device configurations to MDD OpenConfig configurations.

    Requires environment variables:
    NSO_URL: str
    NSO_USERNAME: str
    NSO_PASSWORD: str
    NSO_DEVICE: str
    TEST - If True, sends generated OC configuration to NSO Server: str

    :param before: Original NSO Device configuration: dict
    :param leftover: NSO Device configuration minus configs replaced with MDD OC: dict
    :param if_ip: Map of interface names to IP addresses: dict
    :return: MDD Openconfig System configuration: dict
    """
    xe_system_config(before, leftover)
    xe_system_services(before, leftover)
    xe_system_ssh_server(before, leftover)
    xe_system_ntp(before, leftover, if_ip)
    # xe_system_aaa(before, leftover, if_ip)
    xe_system_logging(before, leftover, if_ip)
    xe_system_clock_timezone(before, leftover)
<<<<<<< HEAD
    xe_system_timestamps(before, leftover)
=======
    xe_system_name_server(before, leftover)
>>>>>>> c4ab5c07
    translation_notes += system_notes

    return openconfig_system

if __name__ == "__main__":
    sys.path.append("../../")
    sys.path.append("../../../")

    if (find_spec("package_nso_to_oc") is not None):
        from package_nso_to_oc.xe import common_xe
        from package_nso_to_oc import common
    else:
        import common_xe
        import common

    (config_before_dict, config_leftover_dict, interface_ip_dict) = common_xe.init_xe_configs()
    main(config_before_dict, config_leftover_dict, interface_ip_dict)
    config_name = "_system"
    config_remaining_name = "_remaining_system"
    oc_name = "_openconfig_system"
    common.print_and_test_configs("xe1", config_before_dict, config_leftover_dict, openconfig_system, 
        config_name, config_remaining_name, oc_name, system_notes)
else:
    # This is needed for now due to top level __init__.py. We need to determine if contents in __init__.py is still necessary.
    if (find_spec("package_nso_to_oc") is not None):
        from package_nso_to_oc.xe import common_xe
        from package_nso_to_oc import common
    else:
        from xe import common_xe
        import common<|MERGE_RESOLUTION|>--- conflicted
+++ resolved
@@ -36,14 +36,10 @@
             "openconfig-system:config": {},
         },
         "openconfig-system:config": {},
-<<<<<<< HEAD
-        "openconfig-system:dns": {},
-=======
         "openconfig-system:dns": {
             "openconfig-system:servers": {
                 "openconfig-system:server": []}
         },
->>>>>>> c4ab5c07
         "openconfig-system:logging": {
             "openconfig-system:console": {},
             "openconfig-system-ext:terminal-monitor": {},
@@ -1232,7 +1228,6 @@
 
     openconfig_system_clock_config["openconfig-system:timezone-name"] = ' '.join(timezone_name)
 
-<<<<<<< HEAD
 def xe_system_timestamps(config_before: dict, config_leftover: dict) -> None:
     """
     Translates NSO XE NED to MDD OpenConfig System Timestamps
@@ -1261,8 +1256,6 @@
         elif "log" in timestamps and "uptime" in timestamps["log"]:
             del config_leftover["tailf-ned-cisco-ios:service"]["timestamps"]["log"]["uptime"]
 
-    print(f'0*** config_leftover {config_leftover}\n\n')
-
 def set_timestamps(service, config_leftover, timestamps):
     datetime = uptime = localtime = False # Initialize variables
     if type(service.get("datetime", {}).get("msec", '')) is list:
@@ -1280,7 +1273,7 @@
                         }}
     
     return temp_timestamps
-=======
+
 def xe_system_name_server(config_before: dict, config_leftover: dict) -> None:
     """
     Translates NSO XE NED to MDD OpenConfig System DNS
@@ -1356,7 +1349,6 @@
         elif "name" not in config_leftover.get("tailf-ned-cisco-ios:ip", {}).get("name-server").get(
             "vrf"):
             del config_leftover["tailf-ned-cisco-ios:ip"]["name-server"]["vrf"]
->>>>>>> c4ab5c07
 
 def main(before: dict, leftover: dict, if_ip: dict, translation_notes: list = []) -> dict:
     """
@@ -1381,11 +1373,8 @@
     # xe_system_aaa(before, leftover, if_ip)
     xe_system_logging(before, leftover, if_ip)
     xe_system_clock_timezone(before, leftover)
-<<<<<<< HEAD
     xe_system_timestamps(before, leftover)
-=======
     xe_system_name_server(before, leftover)
->>>>>>> c4ab5c07
     translation_notes += system_notes
 
     return openconfig_system
