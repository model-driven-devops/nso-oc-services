--- conflicted
+++ resolved
@@ -41,12 +41,8 @@
     xe_system_program_service(oc_self, nso_props)
 
     # OpenConfig QoS
-<<<<<<< HEAD
-    # oc_self.log.info("0*** LOGGING QoS MAIN\n\n")
-    if nso_props.service.oc_qos__qos:
-        # oc_self.log.info("1*** LOGGING QoS MAIN\n\n")
-        xe_qos_program_service(oc_self, nso_props)
-=======
     if oc_self.service.oc_qos__qos:
         xe_qos_program_service(oc_self)
->>>>>>> 181edb34
+    # OpenConfig QoS
+    if nso_props.service.oc_qos__qos:
+        xe_qos_program_service(oc_self, nso_props)