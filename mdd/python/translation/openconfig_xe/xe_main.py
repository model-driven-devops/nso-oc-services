--- conflicted
+++ resolved
@@ -40,11 +40,9 @@
     # OpenConfig System
     xe_system_program_service(oc_self, nso_props)
 
-<<<<<<< HEAD
     # OpenConfig QoS
     if nso_props.service.oc_qos__qos:
         xe_qos_program_service(oc_self, nso_props)
-=======
 
 def clean_xe_cdb(nso_props) -> None:
     """
@@ -83,4 +81,3 @@
     device.ios__ntp.trusted_key.delete()
     device.ios__router.bgp.delete()
     device.ios__router.ospf.delete()
->>>>>>> main