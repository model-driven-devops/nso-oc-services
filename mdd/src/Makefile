--- conflicted
+++ resolved
@@ -21,11 +21,7 @@
 			$(filter-out %if-8021X.yang %if-ethernet-ext.yang %if-ip-ext.yang %if-sdn-ext.yang, $(wildcard yang/openconfig/interfaces/*.yang)) \
 			$(wildcard yang/openconfig/vlan/*.yang) \
 			$(wildcard yang/openconfig/stp/*.yang) \
-<<<<<<< HEAD
-			$(filter-out %openconfig-qos-interfaces.yang %openconfig-qos-elements.yang, $(wildcard yang/openconfig/qos/*.yang)) \
-=======
             $(wildcard yang/openconfig/multicast/*.yang) \
->>>>>>> ef521a24
       $(filter-out %system-ext-sub-nat.yang, $(wildcard yang/extensions/*.yang))
 
 # Not used
