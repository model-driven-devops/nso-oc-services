---
- hosts: nso
  connection: local
  gather_facts: no
  roles:
    - nso-rollback-save
  run_once: true
  vars:
    rollback_file: "{{ lookup('env', 'PWD') }}/rollback.yaml"

- hosts: localhost
  gather_facts: no
  environment:
    NSO_DEVICE: xe1
  vars:
    nso_api_url: "{{ lookup('env', 'NSO_URL') }}"
    nso_username: "{{ lookup('env', 'NSO_USERNAME') }}"
    nso_password: "{{ lookup('env', 'NSO_PASSWORD') }}"
    device: "{{ lookup('env', 'TEST_DEVICE_XEROUTER') | default('xe1', True) }}"
  tasks:
    - block:
      - name: Set up service config
        tags:
          - set_up
        import_role:
          name: nso-ned-device-configure
        vars:
          api_path: mdd:openconfig
          content: |
            mdd:openconfig:
              openconfig-network-instance:network-instances:
                network-instance:
                  - name: 'default'
                    config:
                      name: 'default'
                      type: 'DEFAULT_INSTANCE'
                      enabled: true
                  - name: 'abc'
                    config:
                      name: 'abc'
                      type: 'L3VRF'
                      enabled: true
                      enabled-address-families:
                        - 'IPV4'
                    interfaces:
                      interface:
                        - id: 'GigabitEthernet7'
                          config:
                            id: 'GigabitEthernet7'
                            interface: 'GigabitEthernet7'
                            subinterface: 0
              openconfig-system:system:
                config:
                  hostname: 'test'
              openconfig-interfaces:interfaces:
                interface:
                  - config:
                      name: 'GigabitEthernet1'
                      type: 'ethernetCsmacd'
                      enabled: true
                    name: 'GigabitEthernet1'
                    subinterfaces:
                      subinterface:
                        - config:
                            index: 0
                          index: 0
                          openconfig-if-ip:ipv4:
                            config:
                              dhcp-client: true
                  - config:
                      name: 'GigabitEthernet2'
                      type: 'ethernetCsmacd'
                    name: 'GigabitEthernet2'
                    subinterfaces:
                      subinterface:
                        - config:
                            index: 0
                          index: 0
                          openconfig-if-ip:ipv4:
                            config:
                              dhcp-client: true
                  - config:
                      name: 'GigabitEthernet3'
                      type: 'ethernetCsmacd'
                    name: 'GigabitEthernet3'
                    subinterfaces:
                      subinterface:
                        - config:
                            index: 0
                          index: 0
                          openconfig-if-ip:ipv4:
                            config:
                              dhcp-client: true
                  - config:
                      name: 'GigabitEthernet4'
                      type: 'ethernetCsmacd'
                    name: 'GigabitEthernet4'
                    subinterfaces:
                      subinterface:
                        - config:
                            index: 0
                          index: 0
                          openconfig-if-ip:ipv4:
                            config:
                              dhcp-client: true
                  - config:
                      name: 'GigabitEthernet5'
                      type: 'ethernetCsmacd'
                    name: 'GigabitEthernet5'
                    subinterfaces:
                      subinterface:
                        - config:
                            index: 0
                          index: 0
                          openconfig-if-ip:ipv4:
                            config:
                              dhcp-client: true
                  - config:
                      name: 'GigabitEthernet6'
                      type: 'ethernetCsmacd'
                    name: 'GigabitEthernet6'
                    subinterfaces:
                      subinterface:
                        - config:
                            index: 0
                          index: 0
                          openconfig-if-ip:ipv4:
                            addresses:
                              address:
                                - config:
                                    ip: '10.6.0.1'
                                    prefix-length: 30
                                  ip: '10.6.0.1'
                            config:
                              dhcp-client: false
                  - config:
                      name: 'GigabitEthernet7'
                      type: 'ethernetCsmacd'
                    name: 'GigabitEthernet7'
                    subinterfaces:
                      subinterface:
                        - config:
                            index: 0
                          index: 0
                          openconfig-if-ip:ipv4:
                            addresses:
                              address:
                                - config:
                                    ip: '10.7.0.1'
                                    prefix-length: 30
                                  ip: '10.7.0.1'
                            config:
                              dhcp-client: false
                  - config:
                      name: 'GigabitEthernet8'
                      type: 'ethernetCsmacd'
                    name: 'GigabitEthernet8'
                    subinterfaces:
                      subinterface:
                        - config:
                            index: 0
                          index: 0
                          openconfig-if-ip:ipv4:
                            config:
                              dhcp-client: true
          api_method: PUT
      - name: NSO configure Interfaces
        tags:
          - set_up
        import_role:
          name: nso-ned-device-configure
        vars:
          api_path: config/tailf-ned-cisco-ios:interface
          content: |
            interface:
              GigabitEthernet:
                - name: 6
                  ip:
                    address:
                      primary:
                        address: 10.6.0.1
                        mask: 255.255.255.0
          api_method: PATCH
      - name: NSO configure hostname
        tags:
          - hostname
        import_role:
          name: nso-ned-device-configure
        vars:
          api_path: config
          content: |
            config:
              tailf-ned-cisco-ios:hostname: test123
          api_method: PATCH
      - name: NSO configure banners
        tags:
          - banners
        import_role:
          name: nso-ned-device-configure
        vars:
          api_path: config/tailf-ned-cisco-ios:banner
          content: |
            tailf-ned-cisco-ios:banner:
              login: login-banner
              motd: motd-banner
          api_method: PATCH
      - name: NSO configure domain name
        tags:
          - domain_name
        import_role:
          name: nso-ned-device-configure
        vars:
          api_path: config/tailf-ned-cisco-ios:ip
          content: |
            tailf-ned-cisco-ios:ip:
              domain:
                name: test.com
          api_method: PATCH
      - name: NSO configure ip options drop
        tags:
          - ip_options_drop
        import_role:
          name: nso-ned-device-configure
        vars:
          api_path: config/tailf-ned-cisco-ios:ip
          content: |
            tailf-ned-cisco-ios:ip:
              options:
                drop: [null]
          api_method: PATCH
      - name: NSO configure enable secret
        tags:
          - enable_secret
        import_role:
          name: nso-ned-device-configure
        vars:
          api_path: config/tailf-ned-cisco-ios:enable
          content: |
            tailf-ned-cisco-ios:enable:
              secret:
                secret: admin
                type: 0
          api_method: PATCH
      - name: NSO configure console exec timeout
        tags:
          - exec_timeout
        import_role:
          name: nso-ned-device-configure
        vars:
          api_path: config/tailf-ned-cisco-ios:line
          content: |
            tailf-ned-cisco-ios:line:
              console:
                - exec-timeout:
                    minutes: 13
                    seconds: 20
                  first: 0
                  stopbits: 1
          api_method: PATCH
      - name: NSO configure ssh timeout
        tags:
          - ssh_timeout
        import_role:
          name: nso-ned-device-configure
        vars:
          api_path: config/tailf-ned-cisco-ios:ip
          content: |
            tailf-ned-cisco-ios:ip:
              ssh:
                time-out: 55
          api_method: PATCH
      - name: NSO configure ssh version
        tags:
          - ssh_version
        import_role:
          name: nso-ned-device-configure
        vars:
          api_path: config/tailf-ned-cisco-ios:ip
          content: |
            tailf-ned-cisco-ios:ip:
              ssh:
                version: 2
          api_method: PATCH
      - name: NSO configure no ip domain lookup
        tags:
          - ip_domain_lookup
        import_role:
          name: nso-ned-device-configure
        vars:
          api_path: config/tailf-ned-cisco-ios:ip
          content: |
            tailf-ned-cisco-ios:ip:
              domain:
                lookup-conf:
                  lookup: false
          api_method: PATCH
      - name: NSO configure login on-success
        tags:
          - login_on-success
        import_role:
          name: nso-ned-device-configure
        vars:
          api_path: config/tailf-ned-cisco-ios:login
          content: |
            tailf-ned-cisco-ios:login:
              on-success:
                log:
                  - null
          api_method: PATCH
      - name: NSO configure login on-failure
        tags:
          - login_on-failure
        import_role:
          name: nso-ned-device-configure
        vars:
          api_path: config/tailf-ned-cisco-ios:login
          content: |
            tailf-ned-cisco-ios:login:
              on-failure:
                log:
                  - null
          api_method: PATCH
      - name: NSO configure login block-for
        tags:
          - login_block-for
        import_role:
          name: nso-ned-device-configure
        vars:
          api_path: config/tailf-ned-cisco-ios:login
          content: |
            tailf-ned-cisco-ios:login:
              block-for:
                seconds: 900
                attempts: 3
                within: 120
          api_method: PATCH
      - name: NSO configure archive_logging
        tags:
          - archive_logging
        import_role:
          name: nso-ned-device-configure
        vars:
          api_path: config/tailf-ned-cisco-ios:archive
          content: |
            tailf-ned-cisco-ios:archive:
              log:
                config:
                  logging:
                    enable:
                      - null
          api_method: PATCH
#    - name: NSO configure no boot network (no test for negative assertion)

      - name: NSO configure ip bootp server
        tags:
          - ip_bootp_server
        import_role:
          name: nso-ned-device-configure
        vars:
          api_path: config/tailf-ned-cisco-ios:ip
          content: |
            tailf-ned-cisco-ios:ip:
              bootp:
                server: true
          api_method: PATCH

      - name: NSO configure ip dns server
        tags:
          - ip_dns_server
        import_role:
          name: nso-ned-device-configure
        vars:
          api_path: config/tailf-ned-cisco-ios:ip
          content: |
            tailf-ned-cisco-ios:ip:
              dns:
                server: {}
          api_method: PATCH

      - name: NSO configure ip identd
        tags:
          - ip_identd
        import_role:
          name: nso-ned-device-configure
        vars:
          api_path: config/tailf-ned-cisco-ios:ip
          content: |
            tailf-ned-cisco-ios:ip:
              identd:
                - null
          api_method: PATCH

      - name: NSO configure no ip http server
        tags:
          - no_ip_http_server
        import_role:
          name: nso-ned-device-configure
        vars:
          api_path: config/tailf-ned-cisco-ios:ip
          content: |
            tailf-ned-cisco-ios:ip:
              http:
                server: false
          api_method: PATCH

      - name: NSO configure ip rcmd rcp-enable
        tags:
          - ip_rcmd_rcp_enable
        import_role:
          name: nso-ned-device-configure
        vars:
          api_path: config/tailf-ned-cisco-ios:ip
          content: |
            tailf-ned-cisco-ios:ip:
              rcmd:
                rcp-enable:
                  - null
          api_method: PATCH

      - name: NSO configure ip rcmd rsh-enable
        tags:
          - ip_rcmd_rsh_enable
        import_role:
          name: nso-ned-device-configure
        vars:
          api_path: config/tailf-ned-cisco-ios:ip
          content: |
            tailf-ned-cisco-ios:ip:
              rcmd:
                rsh-enable:
                  - null
          api_method: PATCH

      - name: NSO configure ip finger
        tags:
          - ip_finger
        import_role:
          name: nso-ned-device-configure
        vars:
          api_path: config/tailf-ned-cisco-ios:ip
          content: |
            tailf-ned-cisco-ios:ip:
              finger: {}
          api_method: PATCH

      - name: NSO configure service config
        tags:
          - service_config
        import_role:
          name: nso-ned-device-configure
        vars:
          api_path: config/tailf-ned-cisco-ios:service
          content: |
            tailf-ned-cisco-ios:service:
              config:
                - null
          api_method: PATCH

      - name: NSO configure service tcp-small-servers
        tags:
          - service_tcp_small_servers
        import_role:
          name: nso-ned-device-configure
        vars:
          api_path: config/tailf-ned-cisco-ios:service
          content: |
            tailf-ned-cisco-ios:service:
              tcp-small-servers:
                - null
          api_method: PATCH
      - name: NSO configure service udp-small-servers
        tags:
          - service_udp_small_servers
        import_role:
          name: nso-ned-device-configure
        vars:
          api_path: config/tailf-ned-cisco-ios:service
          content: |
            tailf-ned-cisco-ios:service:
              udp-small-servers:
                - null
          api_method: PATCH

      - name: NSO configure service pad
        tags:
          - service_pad
        import_role:
          name: nso-ned-device-configure
        vars:
          api_path: config/tailf-ned-cisco-ios:service
          content: |
            tailf-ned-cisco-ios:service:
              conf:
                pad: true
          api_method: PATCH

      - name: NSO configure service password-encryption
        tags:
          - service_password_encryption
        import_role:
          name: nso-ned-device-configure
        vars:
          api_path: config/tailf-ned-cisco-ios:service
          content: |
            tailf-ned-cisco-ios:service:
              password-encryption: {}
          api_method: PATCH

      - name: NSO configure ssh algorithm encryption
        tags:
          - ssh_algorithm_encryption
        import_role:
          name: nso-ned-device-configure
        vars:
          api_path: config/tailf-ned-cisco-ios:ip
          content: |
            tailf-ned-cisco-ios:ip:
              ssh:
                server:
                  algorithm:
                    encryption:
                      - aes128-ctr
                      - aes192-ctr
                      - aes256-ctr
          api_method: PATCH

      - name: NSO configure ssh algorithm mac
        tags:
          - ssh_algorithm_mac
        import_role:
          name: nso-ned-device-configure
        vars:
          api_path: config/tailf-ned-cisco-ios:ip
          content: |
            tailf-ned-cisco-ios:ip:
              ssh:
                server:
                  algorithm:
                    mac:
                      - hmac-sha2-256
                      - hmac-sha2-512
          api_method: PATCH

      - name: NSO configure ssh source interface
        tags:
          - ssh_source_interface
        import_role:
          name: nso-ned-device-configure
        vars:
          api_path: config/tailf-ned-cisco-ios:ip
          content: |
            tailf-ned-cisco-ios:ip:
              ssh:
                source-interface:
                  GigabitEthernet: 6
          api_method: PATCH
      - name: NSO configure vty exec timeout
        tags:
          - vty_exec_timeout
        import_role:
          name: nso-ned-device-configure
        vars:
          api_path: config/tailf-ned-cisco-ios:line
          content: |
            tailf-ned-cisco-ios:line:
              vty:
                - exec-timeout:
                    minutes: 13
                    seconds: 20
                  first: 0
                  last: 4
          api_method: PATCH
      - name: NSO configure vty absolute timeout
        tags:
          - vty_absolute_timeout
        import_role:
          name: nso-ned-device-configure
        vars:
          api_path: config/tailf-ned-cisco-ios:line
          content: |
            tailf-ned-cisco-ios:line:
              vty:
                - absolute-timeout: 1200
                  first: 0
                  last: 4
          api_method: PATCH
      - name: NSO configure vty session limit
        tags:
          - vty_session_limit
        import_role:
          name: nso-ned-device-configure
        vars:
          api_path: config/tailf-ned-cisco-ios:line
          content: |
            tailf-ned-cisco-ios:line:
              vty:
                session-limit: 16
                first: 0
                last: 4
          api_method: PATCH

<<<<<<< HEAD
      - name: NSO configure aaa servers
        tags:
          - aaa_server
        import_role:
          name: nso-ned-device-configure
        vars:
          api_path: config/tailf-ned-cisco-ios:aaa
          content: |
            tailf-ned-cisco-ios:aaa:
              new-model: {}
              group:
                server:
                  tacacs-plus:
                    - name: 'TACACS-GROUP-1'
                      ip:
                        tacacs:
                          source-interface: 
                            GigabitEthernet: 6
                      server:
                        name:
                          - name: 'TACACSSVR1'
                          - name: 'TACACSSVR3'
                    - name: 'TACACS-GROUP-2'
                      ip:
                        tacacs:
                          source-interface: 
                            GigabitEthernet: 6
                      server:
                        name:
                          - name: 'TACACSSVR2'
                          - name: 'TACACSSVR4'
                  # radius:
                  #   - name: 'RADIUS-GROUP-1'
                  #     ip:
                  #       radius:
                  #         source-interface: 
                  #           GigabitEthernet: 6
                  #     server:
                  #       name:
                  #         - name: 'RADIUSSVR1'
                  #         - name: 'RADIUSSVR3'
                  #   - name: 'RADIUS-GROUP-2'
                  #     ip:
                  #       radius:
                  #         source-interface: 
                  #           GigabitEthernet: 6
                  #     server:
                  #       name:
                  #         - name: 'RADIUSSVR2'
                  #         - name: 'RADIUSSVR4'
          api_method: PATCH

      - name: NSO configure tacacs servers
        tags:
          - tacacs_server
        import_role:
          name: nso-ned-device-configure
        vars:
          api_path: config/tailf-ned-cisco-ios:tacacs
          content: |
            tailf-ned-cisco-ios:tacacs:
              server:
                - name: 'TACACSSVR1'
                  address: 
                    ipv4: '10.1.1.1'
                  port: 111
                  timeout: 10
                  key:
                    type: 0
                    secret: password1
                - name: 'TACACSSVR2'
                  address:
                    ipv4: '10.1.1.2'
                  port: 222
                  timeout: 20
                  key:
                    type: 0
                    secret: password2
                - name: 'TACACSSVR3'
                  address:
                    ipv4: '10.1.1.3'
                  port: 333
                  timeout: 30
                  key:
                    type: 5
                    secret: password3
                - name: 'TACACSSVR4'
                  address:
                    ipv4: '10.1.1.4'
                  port: 444
                  timeout: 40
                  key:
                    type: 5
                    secret: password4
          api_method: PATCH

      # TODO - fix radius rollback error
      # - name: NSO configure radius servers
      #   tags:
      #     - radius_server
      #   import_role:
      #     name: nso-ned-device-configure
      #   vars:
      #     api_path: config/tailf-ned-cisco-ios:radius
      #     content: |
      #       tailf-ned-cisco-ios:radius:
      #         server:
      #           - id: 'RADIUSSVR1'
      #             address: 
      #               ipv4: 
      #                 host: '10.2.2.1'
      #                 acct-port: 1853
      #                 auth-port: 1852
      #             timeout: 10
      #             key:
      #               type: 0
      #               secret: password1
      #           - id: 'RADIUSSVR2'
      #             address: 
      #               ipv4: 
      #                 host: '10.2.2.2'
      #                 acct-port: 1853
      #                 auth-port: 1852
      #             timeout: 20
      #             key:
      #               type: 0
      #               secret: password2
      #           - id: 'RADIUSSVR3'
      #             address: 
      #               ipv4: 
      #                 host: '10.2.2.3'
      #                 acct-port: 1853
      #                 auth-port: 1852
      #             timeout: 30
      #             key:
      #               type: 5
      #               secret: password3
      #           - id: 'RADIUSSVR4'
      #             address: 
      #               ipv4: 
      #                 host: '10.2.2.4'
      #                 acct-port: 1853
      #                 auth-port: 1852
      #             timeout: 40
      #             key:
      #               type: 5
      #               secret: password4
      #     api_method: PATCH

      - name: NSO configure aaa accounting
        tags:
          - aaa_accounting
        import_role:
          name: nso-ned-device-configure
        vars:
          api_path: config/tailf-ned-cisco-ios:aaa/accounting
          content: |
            accounting:
              commands:
                - level: '15'
                  name: 'default'
                  action-type: 'stop-only'
                  group: 'TACACS-GROUP-1'
                  group2:
                    group: 'TACACS-GROUP-2'
                  group3:
                    group: 'tacacs+'
              exec:
                - name: 'default'
                  action-type: 'start-stop'
                  group: 'TACACS-GROUP-1'
                  group2:
                    group: 'TACACS-GROUP-2'
                  group3:
                    group: 'tacacs+'
          api_method: PATCH

      - name: NSO configure aaa authorization
        tags:
          - aaa_authorization
        import_role:
          name: nso-ned-device-configure
        vars:
          api_path: config/tailf-ned-cisco-ios:aaa/authorization
          content: |
            authorization:
              exec:
                - name: 'default'
                  tacacsplus: {}
                  local: {}
                  group: 'TACACS-GROUP-1'
              commands:
                - level: 15
                  name: 'default'
                  tacacsplus: {}
                  local: {}
                  group: 'TACACS-GROUP-1'
          api_method: PATCH

      - name: NSO configure aaa authentication
        tags:
          - aaa_authentication
        import_role:
          name: nso-ned-device-configure
        vars:
          api_path: config/tailf-ned-cisco-ios:aaa/authentication
          content: |
            authentication:
              login:
                - name: 'default'
                  local: {}
                  tacacsplus: {}
                  group: 'TACACS-GROUP-1'
          api_method: PATCH

      - name: NSO configure username
        tags:
          - username
        import_role:
          name: nso-ned-device-configure
        vars:
          api_path: config/tailf-ned-cisco-ios:username
          content: |
            username: 
              - name: 'admin-user'
                privilege: 15
                secret:
                  type: 0
                  secret: 'Password'
              - name: 'user1'
                secret:
                  type: 0
                  secret: 'Password123'
              - name: 'user2'
                secret:
                  type: 0
                  secret: 'Password456'
          api_method: PATCH

      - name: NSO configure logging
        tags:
          - logging
        import_role:
          name: nso-ned-device-configure
        vars:
          api_path: config/tailf-ned-cisco-ios:vrf
          content: |
            tailf-ned-cisco-ios:vrf:
              definition:
                - name: abc
                  address-family:
                    ipv4: {}
                    ipv6: {}
                - name: default
                  address-family:
                    ipv4: {}
          api_method: PATCH
      - name: NSO configure logging
        tags:
          - logging
        import_role:
          name: nso-ned-device-configure
        vars:
          api_path: config/tailf-ned-cisco-ios:interface
          content: |
            interface:
              GigabitEthernet:
                - name: 6
                  vrf:
                    forwarding: default
                  ip:
                    address:
                      primary:
                        address: 10.6.0.1
                        mask: 255.255.255.0
                - name: 7
                  vrf:
                    forwarding: abc
                  ip:
                    address:
                      primary:
                        address: 10.7.0.1
                        mask: 255.255.255.0
          api_method: PATCH
      - name: NSO configure logging
        tags:
          - logging
        import_role:
          name: nso-ned-device-configure
        vars:
          api_path: config/tailf-ned-cisco-ios:logging
          content: |
            tailf-ned-cisco-ios:logging:
              buffered:
                buffer-size: 2000000
                severity-level: 'informational'
              console:
                severity-level: 'informational'
              monitor:
                severity-level: 'alerts'
              host:
                ipv4:
                  - host: '10.0.0.1'
                  - host: '10.0.0.2'
                ipv4-vrf:
                  - host: '10.0.0.3'
                    vrf: abc
                  - host: '10.0.0.4'
                    vrf: abc
              source-interface:
                - name: 'GigabitEthernet6'
                  vrf: 'default'
                - name: 'GigabitEthernet7'
                  vrf: 'abc'
              trap: 'critical'
              facility: 'syslog'
          api_method: PATCH

      - name: Execute NSO NED to OC script
        script: ../../../package_nso_to_oc/xe/xe_system.py
        args:
          executable: python3
        register: nso_to_oc_result
      - debug:
          msg: "{{nso_to_oc_result}}"
      - name: NSO API call
        uri:
          url: "{{ nso_api_url }}/restconf/data/tailf-ncs:devices/device={{ device }}/mdd:openconfig"
          url_username: "{{ nso_username }}"
          url_password: "{{ nso_password }}"
          force_basic_auth: yes
          validate_certs: no
          status_code: [200,201,204]
          method: GET
          headers: "{
            'Content-Type': 'application/yang-data+json',
            'Accept': 'application/yang-data+json'}"
          body_format: json
        delegate_to: localhost
        register: oc_result
      - debug:
          msg: "{{ oc_result }}"
      - assert:
          that:
            - "oc_result.json['mdd:openconfig']['openconfig-system:system']['config']['hostname'] == 'test123'"
            - "oc_result.json['mdd:openconfig']['openconfig-system:system']['config']['login-banner'] == 'login-banner'"
            - "oc_result.json['mdd:openconfig']['openconfig-system:system']['config']['motd-banner'] == 'motd-banner'"
            - "oc_result.json['mdd:openconfig']['openconfig-system:system']['config']['domain-name'] == 'test.com'"
            - "oc_result.json['mdd:openconfig']['openconfig-system:system']['config']['openconfig-system-ext:enable-secret'] == 'VALUE_SPECIFIED_IN_NO_LOG_PARAMETER'"
            - "oc_result.json['mdd:openconfig']['openconfig-system:system']['config']['openconfig-system-ext:console-exec-timeout-seconds'] == 800"
            - "oc_result.json['mdd:openconfig']['openconfig-system:system']['config']['openconfig-system-ext:ip-options'] == 'openconfig-system-ext:DROP'"
            - "oc_result.json['mdd:openconfig']['openconfig-system:system']['ssh-server']['config']['openconfig-system-ext:ssh-timeout'] == 55"
            - "oc_result.json['mdd:openconfig']['openconfig-system:system']['ssh-server']['config']['protocol-version'] == 'V2'"
            - "oc_result.json['mdd:openconfig']['openconfig-system:system']['ssh-server']['config']['openconfig-system-ext:ssh-source-interface'] == 'GigabitEthernet6'"
            - "oc_result.json['mdd:openconfig']['openconfig-system:system']['ssh-server']['config']['timeout'] == 800"
            - "oc_result.json['mdd:openconfig']['openconfig-system:system']['ssh-server']['config']['openconfig-system-ext:absolute-timeout-minutes'] == 1200"
            - "oc_result.json['mdd:openconfig']['openconfig-system:system']['ssh-server']['config']['session-limit'] == 16"
            - "oc_result.json['mdd:openconfig']['openconfig-system:system']['openconfig-system-ext:services']['config']['ip-domain-lookup'] == false"
            - "oc_result.json['mdd:openconfig']['openconfig-system:system']['openconfig-system-ext:services']['login-security-policy']['config']['on-success'] == true"
            - "oc_result.json['mdd:openconfig']['openconfig-system:system']['openconfig-system-ext:services']['login-security-policy']['config']['on-failure'] == true"
            - "oc_result.json['mdd:openconfig']['openconfig-system:system']['openconfig-system-ext:services']['login-security-policy']['block-for']['config']['seconds'] == 900"
            - "oc_result.json['mdd:openconfig']['openconfig-system:system']['openconfig-system-ext:services']['login-security-policy']['block-for']['config']['attempts'] == 3"
            - "oc_result.json['mdd:openconfig']['openconfig-system:system']['openconfig-system-ext:services']['login-security-policy']['block-for']['config']['within'] == 120"
            - "oc_result.json['mdd:openconfig']['openconfig-system:system']['openconfig-system-ext:services']['config']['archive-logging'] == true"
            - "oc_result.json['mdd:openconfig']['openconfig-system:system']['openconfig-system-ext:services']['config']['ip-bootp-server'] == true"
            - "oc_result.json['mdd:openconfig']['openconfig-system:system']['openconfig-system-ext:services']['config']['ip-dns-server'] == true"
            - "oc_result.json['mdd:openconfig']['openconfig-system:system']['openconfig-system-ext:services']['config']['ip-identd'] == true"
            - "oc_result.json['mdd:openconfig']['openconfig-system:system']['openconfig-system-ext:services']['http']['config']['http-enabled'] == false"
            - "oc_result.json['mdd:openconfig']['openconfig-system:system']['openconfig-system-ext:services']['config']['ip-rcmd-rcp-enable'] == true"
            - "oc_result.json['mdd:openconfig']['openconfig-system:system']['openconfig-system-ext:services']['config']['ip-rcmd-rsh-enable'] == true"
            - "oc_result.json['mdd:openconfig']['openconfig-system:system']['openconfig-system-ext:services']['config']['finger'] == true"
            - "oc_result.json['mdd:openconfig']['openconfig-system:system']['openconfig-system-ext:services']['config']['service-config'] == true"
            - "oc_result.json['mdd:openconfig']['openconfig-system:system']['openconfig-system-ext:services']['config']['service-tcp-small-servers'] == true"
            - "oc_result.json['mdd:openconfig']['openconfig-system:system']['openconfig-system-ext:services']['config']['service-udp-small-servers'] == true"
            - "oc_result.json['mdd:openconfig']['openconfig-system:system']['openconfig-system-ext:services']['config']['service-pad'] == true"
            - "oc_result.json['mdd:openconfig']['openconfig-system:system']['openconfig-system-ext:services']['config']['service-password-encryption'] == true"
            # - "oc_result.json['mdd:openconfig']['openconfig-system:system']['aaa']['server-groups']['server-group'][0]['config']['name'] == 'RADIUS-GROUP-1'"
            # - "oc_result.json['mdd:openconfig']['openconfig-system:system']['aaa']['server-groups']['server-group'][0]['config']['type'] == 'openconfig-aaa:RADIUS'"
            # - "oc_result.json['mdd:openconfig']['openconfig-system:system']['aaa']['server-groups']['server-group'][0]['name'] == 'RADIUS-GROUP-1'"
            # - "oc_result.json['mdd:openconfig']['openconfig-system:system']['aaa']['server-groups']['server-group'][1]['config']['name'] == 'RADIUS-GROUP-2'"
            # - "oc_result.json['mdd:openconfig']['openconfig-system:system']['aaa']['server-groups']['server-group'][1]['config']['type'] == 'openconfig-aaa:RADIUS'"
            # - "oc_result.json['mdd:openconfig']['openconfig-system:system']['aaa']['server-groups']['server-group'][1]['name'] == 'RADIUS-GROUP-2'"
            - "oc_result.json['mdd:openconfig']['openconfig-system:system']['aaa']['server-groups']['server-group'][0]['config']['name'] == 'TACACS-GROUP-1'"
            - "oc_result.json['mdd:openconfig']['openconfig-system:system']['aaa']['server-groups']['server-group'][0]['config']['type'] == 'openconfig-aaa:TACACS'"
            - "oc_result.json['mdd:openconfig']['openconfig-system:system']['aaa']['server-groups']['server-group'][0]['name'] == 'TACACS-GROUP-1'"
            - "oc_result.json['mdd:openconfig']['openconfig-system:system']['aaa']['server-groups']['server-group'][1]['config']['name'] == 'TACACS-GROUP-2'"
            - "oc_result.json['mdd:openconfig']['openconfig-system:system']['aaa']['server-groups']['server-group'][1]['config']['type'] == 'openconfig-aaa:TACACS'"
            - "oc_result.json['mdd:openconfig']['openconfig-system:system']['aaa']['server-groups']['server-group'][1]['name'] == 'TACACS-GROUP-2'"
            - "oc_result.json['mdd:openconfig']['openconfig-system:system']['aaa']['server-groups']['server-group'][0]['servers']['server'][0]['address'] == '10.1.1.1'"
            - "oc_result.json['mdd:openconfig']['openconfig-system:system']['aaa']['server-groups']['server-group'][0]['servers']['server'][0]['config']['address'] == '10.1.1.1'"
            - "oc_result.json['mdd:openconfig']['openconfig-system:system']['aaa']['server-groups']['server-group'][0]['servers']['server'][0]['config']['name'] == 'TACACSSVR1'"
            - "oc_result.json['mdd:openconfig']['openconfig-system:system']['aaa']['server-groups']['server-group'][0]['servers']['server'][0]['config']['timeout'] == 10"
            - "oc_result.json['mdd:openconfig']['openconfig-system:system']['aaa']['server-groups']['server-group'][0]['servers']['server'][0]['tacacs']['config']['port'] == 111"
            - "oc_result.json['mdd:openconfig']['openconfig-system:system']['aaa']['server-groups']['server-group'][0]['servers']['server'][0]['tacacs']['config']['secret-key'] == 'password1'"
            - "oc_result.json['mdd:openconfig']['openconfig-system:system']['aaa']['server-groups']['server-group'][0]['servers']['server'][0]['tacacs']['config']['source-address'] == '10.6.0.1'"
            - "oc_result.json['mdd:openconfig']['openconfig-system:system']['aaa']['server-groups']['server-group'][0]['servers']['server'][1]['address'] == '10.1.1.3'"
            - "oc_result.json['mdd:openconfig']['openconfig-system:system']['aaa']['server-groups']['server-group'][0]['servers']['server'][1]['config']['address'] == '10.1.1.3'"
            - "oc_result.json['mdd:openconfig']['openconfig-system:system']['aaa']['server-groups']['server-group'][0]['servers']['server'][1]['config']['name'] == 'TACACSSVR3'"
            - "oc_result.json['mdd:openconfig']['openconfig-system:system']['aaa']['server-groups']['server-group'][0]['servers']['server'][1]['config']['timeout'] == 30"
            - "oc_result.json['mdd:openconfig']['openconfig-system:system']['aaa']['server-groups']['server-group'][0]['servers']['server'][1]['tacacs']['config']['port'] == 333"
            - "oc_result.json['mdd:openconfig']['openconfig-system:system']['aaa']['server-groups']['server-group'][0]['servers']['server'][1]['tacacs']['config']['secret-key'] == 'password3'"
            - "oc_result.json['mdd:openconfig']['openconfig-system:system']['aaa']['server-groups']['server-group'][0]['servers']['server'][1]['tacacs']['config']['source-address'] == '10.6.0.1'"
            - "oc_result.json['mdd:openconfig']['openconfig-system:system']['aaa']['server-groups']['server-group'][1]['servers']['server'][0]['address'] == '10.1.1.2'"
            - "oc_result.json['mdd:openconfig']['openconfig-system:system']['aaa']['server-groups']['server-group'][1]['servers']['server'][0]['config']['address'] == '10.1.1.2'"
            - "oc_result.json['mdd:openconfig']['openconfig-system:system']['aaa']['server-groups']['server-group'][1]['servers']['server'][0]['config']['name'] == 'TACACSSVR2'"
            - "oc_result.json['mdd:openconfig']['openconfig-system:system']['aaa']['server-groups']['server-group'][1]['servers']['server'][0]['config']['timeout'] == 20"
            - "oc_result.json['mdd:openconfig']['openconfig-system:system']['aaa']['server-groups']['server-group'][1]['servers']['server'][0]['tacacs']['config']['port'] == 222"
            - "oc_result.json['mdd:openconfig']['openconfig-system:system']['aaa']['server-groups']['server-group'][1]['servers']['server'][0]['tacacs']['config']['secret-key'] == 'password2'"
            - "oc_result.json['mdd:openconfig']['openconfig-system:system']['aaa']['server-groups']['server-group'][1]['servers']['server'][0]['tacacs']['config']['source-address'] == '10.6.0.1'"
            - "oc_result.json['mdd:openconfig']['openconfig-system:system']['aaa']['server-groups']['server-group'][1]['servers']['server'][1]['address'] == '10.1.1.4'"
            - "oc_result.json['mdd:openconfig']['openconfig-system:system']['aaa']['server-groups']['server-group'][1]['servers']['server'][1]['config']['address'] == '10.1.1.4'"
            - "oc_result.json['mdd:openconfig']['openconfig-system:system']['aaa']['server-groups']['server-group'][1]['servers']['server'][1]['config']['name'] == 'TACACSSVR4'"
            - "oc_result.json['mdd:openconfig']['openconfig-system:system']['aaa']['server-groups']['server-group'][1]['servers']['server'][1]['config']['timeout'] == 40"
            - "oc_result.json['mdd:openconfig']['openconfig-system:system']['aaa']['server-groups']['server-group'][1]['servers']['server'][1]['tacacs']['config']['port'] == 444"
            - "oc_result.json['mdd:openconfig']['openconfig-system:system']['aaa']['server-groups']['server-group'][1]['servers']['server'][1]['tacacs']['config']['secret-key'] == 'password4'"
            - "oc_result.json['mdd:openconfig']['openconfig-system:system']['aaa']['server-groups']['server-group'][1]['servers']['server'][1]['tacacs']['config']['source-address'] == '10.6.0.1'"
            # - "oc_result.json['mdd:openconfig']['openconfig-system:system']['aaa']['server-groups']['server-group'][0]['servers']['server'][0]['address'] == '10.2.2.1'"
            # - "oc_result.json['mdd:openconfig']['openconfig-system:system']['aaa']['server-groups']['server-group'][0]['servers']['server'][0]['config']['address'] == '10.2.2.1'"
            # - "oc_result.json['mdd:openconfig']['openconfig-system:system']['aaa']['server-groups']['server-group'][0]['servers']['server'][0]['config']['name'] == 'RADIUSSVR1'"
            # - "oc_result.json['mdd:openconfig']['openconfig-system:system']['aaa']['server-groups']['server-group'][0]['servers']['server'][0]['config']['timeout'] == 10"
            # - "oc_result.json['mdd:openconfig']['openconfig-system:system']['aaa']['server-groups']['server-group'][0]['servers']['server'][0]['radius']['config']['acct-port'] == 1853"
            # - "oc_result.json['mdd:openconfig']['openconfig-system:system']['aaa']['server-groups']['server-group'][0]['servers']['server'][0]['radius']['config']['auth-port'] == 1852"
            # - "oc_result.json['mdd:openconfig']['openconfig-system:system']['aaa']['server-groups']['server-group'][0]['servers']['server'][0]['radius']['config']['secret-key'] == 'password1'"
            # - "oc_result.json['mdd:openconfig']['openconfig-system:system']['aaa']['server-groups']['server-group'][0]['servers']['server'][0]['radius']['config']['source-address'] == '10.6.0.1'"
            # - "oc_result.json['mdd:openconfig']['openconfig-system:system']['aaa']['server-groups']['server-group'][0]['servers']['server'][1]['address'] == '10.2.2.3'"
            # - "oc_result.json['mdd:openconfig']['openconfig-system:system']['aaa']['server-groups']['server-group'][0]['servers']['server'][1]['config']['address'] == '10.2.2.3'"
            # - "oc_result.json['mdd:openconfig']['openconfig-system:system']['aaa']['server-groups']['server-group'][0]['servers']['server'][1]['config']['name'] == 'RADIUSSVR3'"
            # - "oc_result.json['mdd:openconfig']['openconfig-system:system']['aaa']['server-groups']['server-group'][0]['servers']['server'][1]['config']['timeout'] == 30"
            # - "oc_result.json['mdd:openconfig']['openconfig-system:system']['aaa']['server-groups']['server-group'][0]['servers']['server'][1]['radius']['config']['acct-port'] == 1853"
            # - "oc_result.json['mdd:openconfig']['openconfig-system:system']['aaa']['server-groups']['server-group'][0]['servers']['server'][1]['radius']['config']['auth-port'] == 1852"
            # - "oc_result.json['mdd:openconfig']['openconfig-system:system']['aaa']['server-groups']['server-group'][0]['servers']['server'][1]['radius']['config']['secret-key'] == 'password3'"
            # - "oc_result.json['mdd:openconfig']['openconfig-system:system']['aaa']['server-groups']['server-group'][0]['servers']['server'][1]['radius']['config']['source-address'] == '10.6.0.1'"
            # - "oc_result.json['mdd:openconfig']['openconfig-system:system']['aaa']['server-groups']['server-group'][1]['servers']['server'][0]['address'] == '10.2.2.2'"
            # - "oc_result.json['mdd:openconfig']['openconfig-system:system']['aaa']['server-groups']['server-group'][1]['servers']['server'][0]['config']['address'] == '10.2.2.2'"
            # - "oc_result.json['mdd:openconfig']['openconfig-system:system']['aaa']['server-groups']['server-group'][1]['servers']['server'][0]['config']['name'] == 'RADIUSSVR2'"
            # - "oc_result.json['mdd:openconfig']['openconfig-system:system']['aaa']['server-groups']['server-group'][1]['servers']['server'][0]['config']['timeout'] == 20"
            # - "oc_result.json['mdd:openconfig']['openconfig-system:system']['aaa']['server-groups']['server-group'][1]['servers']['server'][0]['radius']['config']['acct-port'] == 1853"
            # - "oc_result.json['mdd:openconfig']['openconfig-system:system']['aaa']['server-groups']['server-group'][1]['servers']['server'][0]['radius']['config']['auth-port'] == 1852"          
            # - "oc_result.json['mdd:openconfig']['openconfig-system:system']['aaa']['server-groups']['server-group'][1]['servers']['server'][0]['radius']['config']['secret-key'] == 'password2'"
            # - "oc_result.json['mdd:openconfig']['openconfig-system:system']['aaa']['server-groups']['server-group'][1]['servers']['server'][0]['radius']['config']['source-address'] == '10.6.0.1'"
            # - "oc_result.json['mdd:openconfig']['openconfig-system:system']['aaa']['server-groups']['server-group'][1]['servers']['server'][1]['address'] == '10.2.2.4'"
            # - "oc_result.json['mdd:openconfig']['openconfig-system:system']['aaa']['server-groups']['server-group'][1]['servers']['server'][1]['config']['address'] == '10.2.2.4'"
            # - "oc_result.json['mdd:openconfig']['openconfig-system:system']['aaa']['server-groups']['server-group'][1]['servers']['server'][1]['config']['name'] == 'RADIUSSVR4'"
            # - "oc_result.json['mdd:openconfig']['openconfig-system:system']['aaa']['server-groups']['server-group'][1]['servers']['server'][1]['config']['timeout'] == 40"
            # - "oc_result.json['mdd:openconfig']['openconfig-system:system']['aaa']['server-groups']['server-group'][1]['servers']['server'][1]['radius']['config']['acct-port'] == 1853"
            # - "oc_result.json['mdd:openconfig']['openconfig-system:system']['aaa']['server-groups']['server-group'][1]['servers']['server'][1]['radius']['config']['auth-port'] == 1852"
            # - "oc_result.json['mdd:openconfig']['openconfig-system:system']['aaa']['server-groups']['server-group'][1]['servers']['server'][1]['radius']['config']['secret-key'] == 'password4'"
            # - "oc_result.json['mdd:openconfig']['openconfig-system:system']['aaa']['server-groups']['server-group'][1]['servers']['server'][1]['radius']['config']['source-address'] == '10.6.0.1'"
            - "oc_result.json['mdd:openconfig']['openconfig-system:system']['aaa']['accounting']['config']['accounting-method'][0] == 'TACACS-GROUP-1'"
            - "oc_result.json['mdd:openconfig']['openconfig-system:system']['aaa']['accounting']['config']['accounting-method'][1] == 'TACACS-GROUP-2'"
            - "oc_result.json['mdd:openconfig']['openconfig-system:system']['aaa']['accounting']['config']['accounting-method'][2] == 'openconfig-aaa-types:TACACS_ALL'"
            - "oc_result.json['mdd:openconfig']['openconfig-system:system']['aaa']['accounting']['events']['event'][0]['config']['event-type'] == 'openconfig-aaa-types:AAA_ACCOUNTING_EVENT_COMMAND'"
            - "oc_result.json['mdd:openconfig']['openconfig-system:system']['aaa']['accounting']['events']['event'][0]['config']['record'] == 'STOP'"
            - "oc_result.json['mdd:openconfig']['openconfig-system:system']['aaa']['accounting']['events']['event'][0]['event-type'] == 'openconfig-aaa-types:AAA_ACCOUNTING_EVENT_COMMAND'"
            - "oc_result.json['mdd:openconfig']['openconfig-system:system']['aaa']['accounting']['events']['event'][1]['config']['event-type'] == 'openconfig-aaa-types:AAA_ACCOUNTING_EVENT_LOGIN'"
            - "oc_result.json['mdd:openconfig']['openconfig-system:system']['aaa']['accounting']['events']['event'][1]['config']['record'] == 'START_STOP'"
            - "oc_result.json['mdd:openconfig']['openconfig-system:system']['aaa']['accounting']['events']['event'][1]['event-type'] == 'openconfig-aaa-types:AAA_ACCOUNTING_EVENT_LOGIN'"
            - "oc_result.json['mdd:openconfig']['openconfig-system:system']['aaa']['authorization']['events']['event'][0]['event-type'] == 'openconfig-aaa-types:AAA_AUTHORIZATION_EVENT_COMMAND'"
            - "oc_result.json['mdd:openconfig']['openconfig-system:system']['aaa']['authorization']['events']['event'][0]['config']['event-type'] == 'openconfig-aaa-types:AAA_AUTHORIZATION_EVENT_COMMAND'"
            - "oc_result.json['mdd:openconfig']['openconfig-system:system']['aaa']['authorization']['events']['event'][1]['event-type'] == 'openconfig-aaa-types:AAA_AUTHORIZATION_EVENT_CONFIG'"
            - "oc_result.json['mdd:openconfig']['openconfig-system:system']['aaa']['authorization']['events']['event'][1]['config']['event-type'] == 'openconfig-aaa-types:AAA_AUTHORIZATION_EVENT_CONFIG'"
            - "oc_result.json['mdd:openconfig']['openconfig-system:system']['aaa']['authorization']['config']['authorization-method'][0] == 'openconfig-aaa-types:TACACS_ALL'"
            - "oc_result.json['mdd:openconfig']['openconfig-system:system']['aaa']['authorization']['config']['authorization-method'][1] == 'openconfig-aaa-types:LOCAL'"
            - "oc_result.json['mdd:openconfig']['openconfig-system:system']['aaa']['authorization']['config']['authorization-method'][2] == 'TACACS-GROUP-1'"
            - "oc_result.json['mdd:openconfig']['openconfig-system:system']['aaa']['authentication']['users']['user'][0]['username'] == 'user1'"
            - "oc_result.json['mdd:openconfig']['openconfig-system:system']['aaa']['authentication']['users']['user'][0]['config']['username'] == 'user1'"
            - "oc_result.json['mdd:openconfig']['openconfig-system:system']['aaa']['authentication']['users']['user'][0]['config']['password'] == 'Password123'"
            - "oc_result.json['mdd:openconfig']['openconfig-system:system']['aaa']['authentication']['users']['user'][0]['config']['role'] == 'SYSTEM_ROLE_ADMIN'"
            - "oc_result.json['mdd:openconfig']['openconfig-system:system']['aaa']['authentication']['users']['user'][1]['username'] == 'user2'"
            - "oc_result.json['mdd:openconfig']['openconfig-system:system']['aaa']['authentication']['users']['user'][1]['config']['username'] == 'user2'"
            - "oc_result.json['mdd:openconfig']['openconfig-system:system']['aaa']['authentication']['users']['user'][1]['config']['password'] == 'Password456'"
            - "oc_result.json['mdd:openconfig']['openconfig-system:system']['aaa']['authentication']['users']['user'][1]['config']['role'] == 'SYSTEM_ROLE_ADMIN'"
            - "oc_result.json['mdd:openconfig']['openconfig-system:system']['aaa']['authentication']['config']['authentication-method'][0] == 'openconfig-aaa-types:LOCAL'"
            - "oc_result.json['mdd:openconfig']['openconfig-system:system']['aaa']['authentication']['config']['authentication-method'][1] == 'openconfig-aaa-types:TACACS_ALL'"
            - "oc_result.json['mdd:openconfig']['openconfig-system:system']['aaa']['authentication']['config']['authentication-method'][2] == 'TACACS-GROUP-1'"

            - "oc_result.json['mdd:openconfig']['openconfig-system:system']['logging']['openconfig-system-ext:buffered']['config']['buffer-size'] == 2000000"
            - "oc_result.json['mdd:openconfig']['openconfig-system:system']['logging']['openconfig-system-ext:buffered']['config']['enabled'] == true"
            - "oc_result.json['mdd:openconfig']['openconfig-system:system']['logging']['openconfig-system-ext:buffered']['config']['severity'] == 'INFORMATIONAL'"
            - "oc_result.json['mdd:openconfig']['openconfig-system:system']['logging']['console']['selectors']['selector'][0]['config']['facility'] == 'openconfig-system-logging:SYSLOG'"
            - "oc_result.json['mdd:openconfig']['openconfig-system:system']['logging']['console']['selectors']['selector'][0]['config']['severity'] == 'INFORMATIONAL'"
            - "oc_result.json['mdd:openconfig']['openconfig-system:system']['logging']['console']['selectors']['selector'][0]['facility'] == 'openconfig-system-logging:SYSLOG'"
            - "oc_result.json['mdd:openconfig']['openconfig-system:system']['logging']['console']['selectors']['selector'][0]['severity'] == 'INFORMATIONAL'"
            - "oc_result.json['mdd:openconfig']['openconfig-system:system']['logging']['openconfig-system-ext:terminal-monitor']['selectors']['selector'][0]['config']['facility'] == 'openconfig-system-logging:SYSLOG'"
            - "oc_result.json['mdd:openconfig']['openconfig-system:system']['logging']['openconfig-system-ext:terminal-monitor']['selectors']['selector'][0]['config']['severity'] == 'ALERT'"
            - "oc_result.json['mdd:openconfig']['openconfig-system:system']['logging']['openconfig-system-ext:terminal-monitor']['selectors']['selector'][0]['facility'] == 'openconfig-system-logging:SYSLOG'"
            - "oc_result.json['mdd:openconfig']['openconfig-system:system']['logging']['openconfig-system-ext:terminal-monitor']['selectors']['selector'][0]['severity'] == 'ALERT'"
            - "oc_result.json['mdd:openconfig']['openconfig-system:system']['logging']['remote-servers']['remote-server'][0]['host'] == '10.0.0.1'"
            - "oc_result.json['mdd:openconfig']['openconfig-system:system']['logging']['remote-servers']['remote-server'][0]['config']['host'] == '10.0.0.1'"
            - "oc_result.json['mdd:openconfig']['openconfig-system:system']['logging']['remote-servers']['remote-server'][0]['config']['remote-port'] == 514"
            - "oc_result.json['mdd:openconfig']['openconfig-system:system']['logging']['remote-servers']['remote-server'][0]['config']['source-address'] == '10.6.0.1'"
            - "oc_result.json['mdd:openconfig']['openconfig-system:system']['logging']['remote-servers']['remote-server'][0]['config']['openconfig-system-ext:use-vrf'] == 'default'"
            - "oc_result.json['mdd:openconfig']['openconfig-system:system']['logging']['remote-servers']['remote-server'][0]['selectors']['selector'][0]['facility'] == 'openconfig-system-logging:SYSLOG'"
            - "oc_result.json['mdd:openconfig']['openconfig-system:system']['logging']['remote-servers']['remote-server'][0]['selectors']['selector'][0]['severity'] == 'CRITICAL'"
            - "oc_result.json['mdd:openconfig']['openconfig-system:system']['logging']['remote-servers']['remote-server'][0]['selectors']['selector'][0]['config']['facility'] == 'openconfig-system-logging:SYSLOG'"
            - "oc_result.json['mdd:openconfig']['openconfig-system:system']['logging']['remote-servers']['remote-server'][0]['selectors']['selector'][0]['config']['severity'] == 'CRITICAL'"
            - "oc_result.json['mdd:openconfig']['openconfig-system:system']['logging']['remote-servers']['remote-server'][1]['host'] == '10.0.0.2'"
            - "oc_result.json['mdd:openconfig']['openconfig-system:system']['logging']['remote-servers']['remote-server'][1]['config']['host'] == '10.0.0.2'"
            - "oc_result.json['mdd:openconfig']['openconfig-system:system']['logging']['remote-servers']['remote-server'][1]['config']['remote-port'] == 514"
            - "oc_result.json['mdd:openconfig']['openconfig-system:system']['logging']['remote-servers']['remote-server'][1]['config']['source-address'] == '10.6.0.1'"
            - "oc_result.json['mdd:openconfig']['openconfig-system:system']['logging']['remote-servers']['remote-server'][1]['config']['openconfig-system-ext:use-vrf'] == 'default'"
            - "oc_result.json['mdd:openconfig']['openconfig-system:system']['logging']['remote-servers']['remote-server'][1]['selectors']['selector'][0]['facility'] == 'openconfig-system-logging:SYSLOG'"
            - "oc_result.json['mdd:openconfig']['openconfig-system:system']['logging']['remote-servers']['remote-server'][1]['selectors']['selector'][0]['severity'] == 'CRITICAL'"
            - "oc_result.json['mdd:openconfig']['openconfig-system:system']['logging']['remote-servers']['remote-server'][1]['selectors']['selector'][0]['config']['facility'] == 'openconfig-system-logging:SYSLOG'"
            - "oc_result.json['mdd:openconfig']['openconfig-system:system']['logging']['remote-servers']['remote-server'][1]['selectors']['selector'][0]['config']['severity'] == 'CRITICAL'"
            - "oc_result.json['mdd:openconfig']['openconfig-system:system']['logging']['remote-servers']['remote-server'][2]['host'] == '10.0.0.3'"
            - "oc_result.json['mdd:openconfig']['openconfig-system:system']['logging']['remote-servers']['remote-server'][2]['config']['host'] == '10.0.0.3'"
            - "oc_result.json['mdd:openconfig']['openconfig-system:system']['logging']['remote-servers']['remote-server'][2]['config']['remote-port'] == 514"
            - "oc_result.json['mdd:openconfig']['openconfig-system:system']['logging']['remote-servers']['remote-server'][2]['config']['source-address'] == '10.7.0.1'"
            - "oc_result.json['mdd:openconfig']['openconfig-system:system']['logging']['remote-servers']['remote-server'][2]['config']['openconfig-system-ext:use-vrf'] == 'abc'"
            - "oc_result.json['mdd:openconfig']['openconfig-system:system']['logging']['remote-servers']['remote-server'][2]['selectors']['selector'][0]['facility'] == 'openconfig-system-logging:SYSLOG'"
            - "oc_result.json['mdd:openconfig']['openconfig-system:system']['logging']['remote-servers']['remote-server'][2]['selectors']['selector'][0]['severity'] == 'CRITICAL'"
            - "oc_result.json['mdd:openconfig']['openconfig-system:system']['logging']['remote-servers']['remote-server'][2]['selectors']['selector'][0]['config']['facility'] == 'openconfig-system-logging:SYSLOG'"
            - "oc_result.json['mdd:openconfig']['openconfig-system:system']['logging']['remote-servers']['remote-server'][2]['selectors']['selector'][0]['config']['severity'] == 'CRITICAL'"
            - "oc_result.json['mdd:openconfig']['openconfig-system:system']['logging']['remote-servers']['remote-server'][3]['host'] == '10.0.0.4'"
            - "oc_result.json['mdd:openconfig']['openconfig-system:system']['logging']['remote-servers']['remote-server'][3]['config']['host'] == '10.0.0.4'"
            - "oc_result.json['mdd:openconfig']['openconfig-system:system']['logging']['remote-servers']['remote-server'][3]['config']['remote-port'] == 514"
            - "oc_result.json['mdd:openconfig']['openconfig-system:system']['logging']['remote-servers']['remote-server'][3]['config']['source-address'] == '10.7.0.1'"
            - "oc_result.json['mdd:openconfig']['openconfig-system:system']['logging']['remote-servers']['remote-server'][3]['config']['openconfig-system-ext:use-vrf'] == 'abc'"
            - "oc_result.json['mdd:openconfig']['openconfig-system:system']['logging']['remote-servers']['remote-server'][3]['selectors']['selector'][0]['facility'] == 'openconfig-system-logging:SYSLOG'"
            - "oc_result.json['mdd:openconfig']['openconfig-system:system']['logging']['remote-servers']['remote-server'][3]['selectors']['selector'][0]['severity'] == 'CRITICAL'"
            - "oc_result.json['mdd:openconfig']['openconfig-system:system']['logging']['remote-servers']['remote-server'][3]['selectors']['selector'][0]['config']['facility'] == 'openconfig-system-logging:SYSLOG'"
            - "oc_result.json['mdd:openconfig']['openconfig-system:system']['logging']['remote-servers']['remote-server'][3]['selectors']['selector'][0]['config']['severity'] == 'CRITICAL'"

            - "'openconfig-system-ext:aes128-ctr' in oc_result.json['mdd:openconfig']['openconfig-system:system']['ssh-server']['openconfig-system-ext:algorithm']['config']['encryption']"
            - "'openconfig-system-ext:aes192-ctr' in oc_result.json['mdd:openconfig']['openconfig-system:system']['ssh-server']['openconfig-system-ext:algorithm']['config']['encryption']"
            - "'openconfig-system-ext:aes256-ctr' in oc_result.json['mdd:openconfig']['openconfig-system:system']['ssh-server']['openconfig-system-ext:algorithm']['config']['encryption']"
            - "'openconfig-system-ext:hmac-sha2-256' in oc_result.json['mdd:openconfig']['openconfig-system:system']['ssh-server']['openconfig-system-ext:algorithm']['config']['mac']"
            - "'openconfig-system-ext:hmac-sha2-512' in oc_result.json['mdd:openconfig']['openconfig-system:system']['ssh-server']['openconfig-system-ext:algorithm']['config']['mac']"
=======
#      - name: NSO configure aaa servers
#        tags:
#          - aaa_server
#        import_role:
#          name: nso-ned-device-configure
#        vars:
#          api_path: config/tailf-ned-cisco-ios:aaa
#          content: |
#            tailf-ned-cisco-ios:aaa:
#              new-model: {}
#              group:
#                server:
#                  tacacs-plus:
#                    - name: 'TACACS-GROUP-1'
#                      ip:
#                        tacacs:
#                          source-interface:
#                            GigabitEthernet: 6
#                      server:
#                        name:
#                          - name: 'TACACSSVR1'
#                          - name: 'TACACSSVR3'
#                    - name: 'TACACS-GROUP-2'
#                      ip:
#                        tacacs:
#                          source-interface:
#                            GigabitEthernet: 6
#                      server:
#                        name:
#                          - name: 'TACACSSVR2'
#                          - name: 'TACACSSVR4'
#                  # radius:
#                  #   - name: 'RADIUS-GROUP-1'
#                  #     ip:
#                  #       radius:
#                  #         source-interface:
#                  #           GigabitEthernet: 6
#                  #     server:
#                  #       name:
#                  #         - name: 'RADIUSSVR1'
#                  #         - name: 'RADIUSSVR3'
#                  #   - name: 'RADIUS-GROUP-2'
#                  #     ip:
#                  #       radius:
#                  #         source-interface:
#                  #           GigabitEthernet: 6
#                  #     server:
#                  #       name:
#                  #         - name: 'RADIUSSVR2'
#                  #         - name: 'RADIUSSVR4'
#          api_method: PATCH
#
#      - name: NSO configure tacacs servers
#        tags:
#          - tacacs_server
#        import_role:
#          name: nso-ned-device-configure
#        vars:
#          api_path: config/tailf-ned-cisco-ios:tacacs
#          content: |
#            tailf-ned-cisco-ios:tacacs:
#              server:
#                - name: 'TACACSSVR1'
#                  address:
#                    ipv4: '10.1.1.1'
#                  port: 111
#                  timeout: 10
#                  key:
#                    type: 0
#                    secret: password1
#                - name: 'TACACSSVR2'
#                  address:
#                    ipv4: '10.1.1.2'
#                  port: 222
#                  timeout: 20
#                  key:
#                    type: 0
#                    secret: password2
#                - name: 'TACACSSVR3'
#                  address:
#                    ipv4: '10.1.1.3'
#                  port: 333
#                  timeout: 30
#                  key:
#                    type: 5
#                    secret: password3
#                - name: 'TACACSSVR4'
#                  address:
#                    ipv4: '10.1.1.4'
#                  port: 444
#                  timeout: 40
#                  key:
#                    type: 5
#                    secret: password4
#          api_method: PATCH
#
#      # TODO - fix radius rollback error
#      # - name: NSO configure radius servers
#      #   tags:
#      #     - radius_server
#      #   import_role:
#      #     name: nso-ned-device-configure
#      #   vars:
#      #     api_path: config/tailf-ned-cisco-ios:radius
#      #     content: |
#      #       tailf-ned-cisco-ios:radius:
#      #         server:
#      #           - id: 'RADIUSSVR1'
#      #             address:
#      #               ipv4:
#      #                 host: '10.2.2.1'
#      #                 acct-port: 1853
#      #                 auth-port: 1852
#      #             timeout: 10
#      #             key:
#      #               type: 0
#      #               secret: password1
#      #           - id: 'RADIUSSVR2'
#      #             address:
#      #               ipv4:
#      #                 host: '10.2.2.2'
#      #                 acct-port: 1853
#      #                 auth-port: 1852
#      #             timeout: 20
#      #             key:
#      #               type: 0
#      #               secret: password2
#      #           - id: 'RADIUSSVR3'
#      #             address:
#      #               ipv4:
#      #                 host: '10.2.2.3'
#      #                 acct-port: 1853
#      #                 auth-port: 1852
#      #             timeout: 30
#      #             key:
#      #               type: 5
#      #               secret: password3
#      #           - id: 'RADIUSSVR4'
#      #             address:
#      #               ipv4:
#      #                 host: '10.2.2.4'
#      #                 acct-port: 1853
#      #                 auth-port: 1852
#      #             timeout: 40
#      #             key:
#      #               type: 5
#      #               secret: password4
#      #     api_method: PATCH
#
#      - name: NSO configure aaa accounting
#        tags:
#          - aaa_accounting
#        import_role:
#          name: nso-ned-device-configure
#        vars:
#          api_path: config/tailf-ned-cisco-ios:aaa/accounting
#          content: |
#            accounting:
#              commands:
#                - level: '15'
#                  name: 'default'
#                  action-type: 'stop-only'
#                  group: 'TACACS-GROUP-1'
#                  group2:
#                    group: 'TACACS-GROUP-2'
#                  group3:
#                    group: 'tacacs+'
#              exec:
#                - name: 'default'
#                  action-type: 'start-stop'
#                  group: 'TACACS-GROUP-1'
#                  group2:
#                    group: 'TACACS-GROUP-2'
#                  group3:
#                    group: 'tacacs+'
#          api_method: PATCH
#
#      - name: NSO configure aaa authorization
#        tags:
#          - aaa_authorization
#        import_role:
#          name: nso-ned-device-configure
#        vars:
#          api_path: config/tailf-ned-cisco-ios:aaa/authorization
#          content: |
#            authorization:
#              exec:
#                - name: 'default'
#                  tacacsplus: {}
#                  local: {}
#                  group: 'TACACS-GROUP-1'
#              commands:
#                - level: 15
#                  name: 'default'
#                  tacacsplus: {}
#                  local: {}
#                  group: 'TACACS-GROUP-1'
#          api_method: PATCH
#
#      - name: NSO configure aaa authentication
#        tags:
#          - aaa_authentication
#        import_role:
#          name: nso-ned-device-configure
#        vars:
#          api_path: config/tailf-ned-cisco-ios:aaa/authentication
#          content: |
#            authentication:
#              login:
#                - name: 'default'
#                  local: {}
#                  tacacsplus: {}
#                  group: 'TACACS-GROUP-1'
#          api_method: PATCH
#
#      - name: NSO configure username
#        tags:
#          - username
#        import_role:
#          name: nso-ned-device-configure
#        vars:
#          api_path: config/tailf-ned-cisco-ios:username
#          content: |
#            username:
#              - name: 'admin-user'
#                privilege: 15
#                secret:
#                  type: 0
#                  secret: 'Password'
#              - name: 'user1'
#                secret:
#                  type: 0
#                  secret: 'Password123'
#              - name: 'user2'
#                secret:
#                  type: 0
#                  secret: 'Password456'
#          api_method: PATCH
#
#      - name: Execute NSO NED to OC script
#        script: ../../../package_nso_to_oc/xe/xe_system.py
#        args:
#          executable: python3
#        register: nso_to_oc_result
#      - debug:
#          msg: "{{nso_to_oc_result}}"
#      - name: NSO API call
#        uri:
#          url: "{{ nso_api_url }}/restconf/data/tailf-ncs:devices/device={{ device }}/mdd:openconfig"
#          url_username: "{{ nso_username }}"
#          url_password: "{{ nso_password }}"
#          force_basic_auth: yes
#          validate_certs: no
#          status_code: [200,201,204]
#          method: GET
#          headers: "{
#            'Content-Type': 'application/yang-data+json',
#            'Accept': 'application/yang-data+json'}"
#          body_format: json
#        delegate_to: localhost
#        register: oc_result
#      - debug:
#          msg: "{{ oc_result }}"
#      - assert:
#          that:
#            - "oc_result.json['mdd:openconfig']['openconfig-system:system']['config']['hostname'] == 'test123'"
#            - "oc_result.json['mdd:openconfig']['openconfig-system:system']['config']['login-banner'] == 'login-banner'"
#            - "oc_result.json['mdd:openconfig']['openconfig-system:system']['config']['motd-banner'] == 'motd-banner'"
#            - "oc_result.json['mdd:openconfig']['openconfig-system:system']['config']['domain-name'] == 'test.com'"
#            - "oc_result.json['mdd:openconfig']['openconfig-system:system']['config']['openconfig-system-ext:enable-secret'] == 'VALUE_SPECIFIED_IN_NO_LOG_PARAMETER'"
#            - "oc_result.json['mdd:openconfig']['openconfig-system:system']['config']['openconfig-system-ext:console-exec-timeout-seconds'] == 800"
#            - "oc_result.json['mdd:openconfig']['openconfig-system:system']['config']['openconfig-system-ext:ip-options'] == 'openconfig-system-ext:DROP'"
#            - "oc_result.json['mdd:openconfig']['openconfig-system:system']['ssh-server']['config']['openconfig-system-ext:ssh-timeout'] == 55"
#            - "oc_result.json['mdd:openconfig']['openconfig-system:system']['ssh-server']['config']['protocol-version'] == 'V2'"
#            - "oc_result.json['mdd:openconfig']['openconfig-system:system']['ssh-server']['config']['openconfig-system-ext:ssh-source-interface'] == 'GigabitEthernet6'"
#            - "oc_result.json['mdd:openconfig']['openconfig-system:system']['ssh-server']['config']['timeout'] == 800"
#            - "oc_result.json['mdd:openconfig']['openconfig-system:system']['ssh-server']['config']['openconfig-system-ext:absolute-timeout-minutes'] == 1200"
#            - "oc_result.json['mdd:openconfig']['openconfig-system:system']['ssh-server']['config']['session-limit'] == 16"
#            - "oc_result.json['mdd:openconfig']['openconfig-system:system']['openconfig-system-ext:services']['config']['ip-domain-lookup'] == false"
#            - "oc_result.json['mdd:openconfig']['openconfig-system:system']['openconfig-system-ext:services']['login-security-policy']['config']['on-success'] == true"
#            - "oc_result.json['mdd:openconfig']['openconfig-system:system']['openconfig-system-ext:services']['login-security-policy']['config']['on-failure'] == true"
#            - "oc_result.json['mdd:openconfig']['openconfig-system:system']['openconfig-system-ext:services']['login-security-policy']['block-for']['config']['seconds'] == 900"
#            - "oc_result.json['mdd:openconfig']['openconfig-system:system']['openconfig-system-ext:services']['login-security-policy']['block-for']['config']['attempts'] == 3"
#            - "oc_result.json['mdd:openconfig']['openconfig-system:system']['openconfig-system-ext:services']['login-security-policy']['block-for']['config']['within'] == 120"
#            - "oc_result.json['mdd:openconfig']['openconfig-system:system']['openconfig-system-ext:services']['config']['archive-logging'] == true"
#            - "oc_result.json['mdd:openconfig']['openconfig-system:system']['openconfig-system-ext:services']['config']['ip-bootp-server'] == true"
#            - "oc_result.json['mdd:openconfig']['openconfig-system:system']['openconfig-system-ext:services']['config']['ip-dns-server'] == true"
#            - "oc_result.json['mdd:openconfig']['openconfig-system:system']['openconfig-system-ext:services']['config']['ip-identd'] == true"
#            - "oc_result.json['mdd:openconfig']['openconfig-system:system']['openconfig-system-ext:services']['http']['config']['http-enabled'] == false"
#            - "oc_result.json['mdd:openconfig']['openconfig-system:system']['openconfig-system-ext:services']['config']['ip-rcmd-rcp-enable'] == true"
#            - "oc_result.json['mdd:openconfig']['openconfig-system:system']['openconfig-system-ext:services']['config']['ip-rcmd-rsh-enable'] == true"
#            - "oc_result.json['mdd:openconfig']['openconfig-system:system']['openconfig-system-ext:services']['config']['finger'] == true"
#            - "oc_result.json['mdd:openconfig']['openconfig-system:system']['openconfig-system-ext:services']['config']['service-config'] == true"
#            - "oc_result.json['mdd:openconfig']['openconfig-system:system']['openconfig-system-ext:services']['config']['service-tcp-small-servers'] == true"
#            - "oc_result.json['mdd:openconfig']['openconfig-system:system']['openconfig-system-ext:services']['config']['service-udp-small-servers'] == true"
#            - "oc_result.json['mdd:openconfig']['openconfig-system:system']['openconfig-system-ext:services']['config']['service-pad'] == true"
#            - "oc_result.json['mdd:openconfig']['openconfig-system:system']['openconfig-system-ext:services']['config']['service-password-encryption'] == true"
#            # - "oc_result.json['mdd:openconfig']['openconfig-system:system']['aaa']['server-groups']['server-group'][0]['config']['name'] == 'RADIUS-GROUP-1'"
#            # - "oc_result.json['mdd:openconfig']['openconfig-system:system']['aaa']['server-groups']['server-group'][0]['config']['type'] == 'openconfig-aaa:RADIUS'"
#            # - "oc_result.json['mdd:openconfig']['openconfig-system:system']['aaa']['server-groups']['server-group'][0]['name'] == 'RADIUS-GROUP-1'"
#            # - "oc_result.json['mdd:openconfig']['openconfig-system:system']['aaa']['server-groups']['server-group'][1]['config']['name'] == 'RADIUS-GROUP-2'"
#            # - "oc_result.json['mdd:openconfig']['openconfig-system:system']['aaa']['server-groups']['server-group'][1]['config']['type'] == 'openconfig-aaa:RADIUS'"
#            # - "oc_result.json['mdd:openconfig']['openconfig-system:system']['aaa']['server-groups']['server-group'][1]['name'] == 'RADIUS-GROUP-2'"
#            - "oc_result.json['mdd:openconfig']['openconfig-system:system']['aaa']['server-groups']['server-group'][0]['config']['name'] == 'TACACS-GROUP-1'"
#            - "oc_result.json['mdd:openconfig']['openconfig-system:system']['aaa']['server-groups']['server-group'][0]['config']['type'] == 'openconfig-aaa:TACACS'"
#            - "oc_result.json['mdd:openconfig']['openconfig-system:system']['aaa']['server-groups']['server-group'][0]['name'] == 'TACACS-GROUP-1'"
#            - "oc_result.json['mdd:openconfig']['openconfig-system:system']['aaa']['server-groups']['server-group'][1]['config']['name'] == 'TACACS-GROUP-2'"
#            - "oc_result.json['mdd:openconfig']['openconfig-system:system']['aaa']['server-groups']['server-group'][1]['config']['type'] == 'openconfig-aaa:TACACS'"
#            - "oc_result.json['mdd:openconfig']['openconfig-system:system']['aaa']['server-groups']['server-group'][1]['name'] == 'TACACS-GROUP-2'"
#            - "oc_result.json['mdd:openconfig']['openconfig-system:system']['aaa']['server-groups']['server-group'][0]['servers']['server'][0]['address'] == '10.1.1.1'"
#            - "oc_result.json['mdd:openconfig']['openconfig-system:system']['aaa']['server-groups']['server-group'][0]['servers']['server'][0]['config']['address'] == '10.1.1.1'"
#            - "oc_result.json['mdd:openconfig']['openconfig-system:system']['aaa']['server-groups']['server-group'][0]['servers']['server'][0]['config']['name'] == 'TACACSSVR1'"
#            - "oc_result.json['mdd:openconfig']['openconfig-system:system']['aaa']['server-groups']['server-group'][0]['servers']['server'][0]['config']['timeout'] == 10"
#            - "oc_result.json['mdd:openconfig']['openconfig-system:system']['aaa']['server-groups']['server-group'][0]['servers']['server'][0]['tacacs']['config']['port'] == 111"
#            - "oc_result.json['mdd:openconfig']['openconfig-system:system']['aaa']['server-groups']['server-group'][0]['servers']['server'][0]['tacacs']['config']['secret-key'] == 'password1'"
#            - "oc_result.json['mdd:openconfig']['openconfig-system:system']['aaa']['server-groups']['server-group'][0]['servers']['server'][0]['tacacs']['config']['source-address'] == '10.6.0.1'"
#            - "oc_result.json['mdd:openconfig']['openconfig-system:system']['aaa']['server-groups']['server-group'][0]['servers']['server'][1]['address'] == '10.1.1.3'"
#            - "oc_result.json['mdd:openconfig']['openconfig-system:system']['aaa']['server-groups']['server-group'][0]['servers']['server'][1]['config']['address'] == '10.1.1.3'"
#            - "oc_result.json['mdd:openconfig']['openconfig-system:system']['aaa']['server-groups']['server-group'][0]['servers']['server'][1]['config']['name'] == 'TACACSSVR3'"
#            - "oc_result.json['mdd:openconfig']['openconfig-system:system']['aaa']['server-groups']['server-group'][0]['servers']['server'][1]['config']['timeout'] == 30"
#            - "oc_result.json['mdd:openconfig']['openconfig-system:system']['aaa']['server-groups']['server-group'][0]['servers']['server'][1]['tacacs']['config']['port'] == 333"
#            - "oc_result.json['mdd:openconfig']['openconfig-system:system']['aaa']['server-groups']['server-group'][0]['servers']['server'][1]['tacacs']['config']['secret-key'] == 'password3'"
#            - "oc_result.json['mdd:openconfig']['openconfig-system:system']['aaa']['server-groups']['server-group'][0]['servers']['server'][1]['tacacs']['config']['source-address'] == '10.6.0.1'"
#            - "oc_result.json['mdd:openconfig']['openconfig-system:system']['aaa']['server-groups']['server-group'][1]['servers']['server'][0]['address'] == '10.1.1.2'"
#            - "oc_result.json['mdd:openconfig']['openconfig-system:system']['aaa']['server-groups']['server-group'][1]['servers']['server'][0]['config']['address'] == '10.1.1.2'"
#            - "oc_result.json['mdd:openconfig']['openconfig-system:system']['aaa']['server-groups']['server-group'][1]['servers']['server'][0]['config']['name'] == 'TACACSSVR2'"
#            - "oc_result.json['mdd:openconfig']['openconfig-system:system']['aaa']['server-groups']['server-group'][1]['servers']['server'][0]['config']['timeout'] == 20"
#            - "oc_result.json['mdd:openconfig']['openconfig-system:system']['aaa']['server-groups']['server-group'][1]['servers']['server'][0]['tacacs']['config']['port'] == 222"
#            - "oc_result.json['mdd:openconfig']['openconfig-system:system']['aaa']['server-groups']['server-group'][1]['servers']['server'][0]['tacacs']['config']['secret-key'] == 'password2'"
#            - "oc_result.json['mdd:openconfig']['openconfig-system:system']['aaa']['server-groups']['server-group'][1]['servers']['server'][0]['tacacs']['config']['source-address'] == '10.6.0.1'"
#            - "oc_result.json['mdd:openconfig']['openconfig-system:system']['aaa']['server-groups']['server-group'][1]['servers']['server'][1]['address'] == '10.1.1.4'"
#            - "oc_result.json['mdd:openconfig']['openconfig-system:system']['aaa']['server-groups']['server-group'][1]['servers']['server'][1]['config']['address'] == '10.1.1.4'"
#            - "oc_result.json['mdd:openconfig']['openconfig-system:system']['aaa']['server-groups']['server-group'][1]['servers']['server'][1]['config']['name'] == 'TACACSSVR4'"
#            - "oc_result.json['mdd:openconfig']['openconfig-system:system']['aaa']['server-groups']['server-group'][1]['servers']['server'][1]['config']['timeout'] == 40"
#            - "oc_result.json['mdd:openconfig']['openconfig-system:system']['aaa']['server-groups']['server-group'][1]['servers']['server'][1]['tacacs']['config']['port'] == 444"
#            - "oc_result.json['mdd:openconfig']['openconfig-system:system']['aaa']['server-groups']['server-group'][1]['servers']['server'][1]['tacacs']['config']['secret-key'] == 'password4'"
#            - "oc_result.json['mdd:openconfig']['openconfig-system:system']['aaa']['server-groups']['server-group'][1]['servers']['server'][1]['tacacs']['config']['source-address'] == '10.6.0.1'"
#            # - "oc_result.json['mdd:openconfig']['openconfig-system:system']['aaa']['server-groups']['server-group'][0]['servers']['server'][0]['address'] == '10.2.2.1'"
#            # - "oc_result.json['mdd:openconfig']['openconfig-system:system']['aaa']['server-groups']['server-group'][0]['servers']['server'][0]['config']['address'] == '10.2.2.1'"
#            # - "oc_result.json['mdd:openconfig']['openconfig-system:system']['aaa']['server-groups']['server-group'][0]['servers']['server'][0]['config']['name'] == 'RADIUSSVR1'"
#            # - "oc_result.json['mdd:openconfig']['openconfig-system:system']['aaa']['server-groups']['server-group'][0]['servers']['server'][0]['config']['timeout'] == 10"
#            # - "oc_result.json['mdd:openconfig']['openconfig-system:system']['aaa']['server-groups']['server-group'][0]['servers']['server'][0]['radius']['config']['acct-port'] == 1853"
#            # - "oc_result.json['mdd:openconfig']['openconfig-system:system']['aaa']['server-groups']['server-group'][0]['servers']['server'][0]['radius']['config']['auth-port'] == 1852"
#            # - "oc_result.json['mdd:openconfig']['openconfig-system:system']['aaa']['server-groups']['server-group'][0]['servers']['server'][0]['radius']['config']['secret-key'] == 'password1'"
#            # - "oc_result.json['mdd:openconfig']['openconfig-system:system']['aaa']['server-groups']['server-group'][0]['servers']['server'][0]['radius']['config']['source-address'] == '10.6.0.1'"
#            # - "oc_result.json['mdd:openconfig']['openconfig-system:system']['aaa']['server-groups']['server-group'][0]['servers']['server'][1]['address'] == '10.2.2.3'"
#            # - "oc_result.json['mdd:openconfig']['openconfig-system:system']['aaa']['server-groups']['server-group'][0]['servers']['server'][1]['config']['address'] == '10.2.2.3'"
#            # - "oc_result.json['mdd:openconfig']['openconfig-system:system']['aaa']['server-groups']['server-group'][0]['servers']['server'][1]['config']['name'] == 'RADIUSSVR3'"
#            # - "oc_result.json['mdd:openconfig']['openconfig-system:system']['aaa']['server-groups']['server-group'][0]['servers']['server'][1]['config']['timeout'] == 30"
#            # - "oc_result.json['mdd:openconfig']['openconfig-system:system']['aaa']['server-groups']['server-group'][0]['servers']['server'][1]['radius']['config']['acct-port'] == 1853"
#            # - "oc_result.json['mdd:openconfig']['openconfig-system:system']['aaa']['server-groups']['server-group'][0]['servers']['server'][1]['radius']['config']['auth-port'] == 1852"
#            # - "oc_result.json['mdd:openconfig']['openconfig-system:system']['aaa']['server-groups']['server-group'][0]['servers']['server'][1]['radius']['config']['secret-key'] == 'password3'"
#            # - "oc_result.json['mdd:openconfig']['openconfig-system:system']['aaa']['server-groups']['server-group'][0]['servers']['server'][1]['radius']['config']['source-address'] == '10.6.0.1'"
#            # - "oc_result.json['mdd:openconfig']['openconfig-system:system']['aaa']['server-groups']['server-group'][1]['servers']['server'][0]['address'] == '10.2.2.2'"
#            # - "oc_result.json['mdd:openconfig']['openconfig-system:system']['aaa']['server-groups']['server-group'][1]['servers']['server'][0]['config']['address'] == '10.2.2.2'"
#            # - "oc_result.json['mdd:openconfig']['openconfig-system:system']['aaa']['server-groups']['server-group'][1]['servers']['server'][0]['config']['name'] == 'RADIUSSVR2'"
#            # - "oc_result.json['mdd:openconfig']['openconfig-system:system']['aaa']['server-groups']['server-group'][1]['servers']['server'][0]['config']['timeout'] == 20"
#            # - "oc_result.json['mdd:openconfig']['openconfig-system:system']['aaa']['server-groups']['server-group'][1]['servers']['server'][0]['radius']['config']['acct-port'] == 1853"
#            # - "oc_result.json['mdd:openconfig']['openconfig-system:system']['aaa']['server-groups']['server-group'][1]['servers']['server'][0]['radius']['config']['auth-port'] == 1852"
#            # - "oc_result.json['mdd:openconfig']['openconfig-system:system']['aaa']['server-groups']['server-group'][1]['servers']['server'][0]['radius']['config']['secret-key'] == 'password2'"
#            # - "oc_result.json['mdd:openconfig']['openconfig-system:system']['aaa']['server-groups']['server-group'][1]['servers']['server'][0]['radius']['config']['source-address'] == '10.6.0.1'"
#            # - "oc_result.json['mdd:openconfig']['openconfig-system:system']['aaa']['server-groups']['server-group'][1]['servers']['server'][1]['address'] == '10.2.2.4'"
#            # - "oc_result.json['mdd:openconfig']['openconfig-system:system']['aaa']['server-groups']['server-group'][1]['servers']['server'][1]['config']['address'] == '10.2.2.4'"
#            # - "oc_result.json['mdd:openconfig']['openconfig-system:system']['aaa']['server-groups']['server-group'][1]['servers']['server'][1]['config']['name'] == 'RADIUSSVR4'"
#            # - "oc_result.json['mdd:openconfig']['openconfig-system:system']['aaa']['server-groups']['server-group'][1]['servers']['server'][1]['config']['timeout'] == 40"
#            # - "oc_result.json['mdd:openconfig']['openconfig-system:system']['aaa']['server-groups']['server-group'][1]['servers']['server'][1]['radius']['config']['acct-port'] == 1853"
#            # - "oc_result.json['mdd:openconfig']['openconfig-system:system']['aaa']['server-groups']['server-group'][1]['servers']['server'][1]['radius']['config']['auth-port'] == 1852"
#            # - "oc_result.json['mdd:openconfig']['openconfig-system:system']['aaa']['server-groups']['server-group'][1]['servers']['server'][1]['radius']['config']['secret-key'] == 'password4'"
#            # - "oc_result.json['mdd:openconfig']['openconfig-system:system']['aaa']['server-groups']['server-group'][1]['servers']['server'][1]['radius']['config']['source-address'] == '10.6.0.1'"
#            - "oc_result.json['mdd:openconfig']['openconfig-system:system']['aaa']['accounting']['config']['accounting-method'][0] == 'TACACS-GROUP-1'"
#            - "oc_result.json['mdd:openconfig']['openconfig-system:system']['aaa']['accounting']['config']['accounting-method'][1] == 'TACACS-GROUP-2'"
#            - "oc_result.json['mdd:openconfig']['openconfig-system:system']['aaa']['accounting']['config']['accounting-method'][2] == 'openconfig-aaa-types:TACACS_ALL'"
#            - "oc_result.json['mdd:openconfig']['openconfig-system:system']['aaa']['accounting']['events']['event'][0]['config']['event-type'] == 'openconfig-aaa-types:AAA_ACCOUNTING_EVENT_COMMAND'"
#            - "oc_result.json['mdd:openconfig']['openconfig-system:system']['aaa']['accounting']['events']['event'][0]['config']['record'] == 'STOP'"
#            - "oc_result.json['mdd:openconfig']['openconfig-system:system']['aaa']['accounting']['events']['event'][0]['event-type'] == 'openconfig-aaa-types:AAA_ACCOUNTING_EVENT_COMMAND'"
#            - "oc_result.json['mdd:openconfig']['openconfig-system:system']['aaa']['accounting']['events']['event'][1]['config']['event-type'] == 'openconfig-aaa-types:AAA_ACCOUNTING_EVENT_LOGIN'"
#            - "oc_result.json['mdd:openconfig']['openconfig-system:system']['aaa']['accounting']['events']['event'][1]['config']['record'] == 'START_STOP'"
#            - "oc_result.json['mdd:openconfig']['openconfig-system:system']['aaa']['accounting']['events']['event'][1]['event-type'] == 'openconfig-aaa-types:AAA_ACCOUNTING_EVENT_LOGIN'"
#            - "oc_result.json['mdd:openconfig']['openconfig-system:system']['aaa']['authorization']['events']['event'][0]['event-type'] == 'openconfig-aaa-types:AAA_AUTHORIZATION_EVENT_COMMAND'"
#            - "oc_result.json['mdd:openconfig']['openconfig-system:system']['aaa']['authorization']['events']['event'][0]['config']['event-type'] == 'openconfig-aaa-types:AAA_AUTHORIZATION_EVENT_COMMAND'"
#            - "oc_result.json['mdd:openconfig']['openconfig-system:system']['aaa']['authorization']['events']['event'][1]['event-type'] == 'openconfig-aaa-types:AAA_AUTHORIZATION_EVENT_CONFIG'"
#            - "oc_result.json['mdd:openconfig']['openconfig-system:system']['aaa']['authorization']['events']['event'][1]['config']['event-type'] == 'openconfig-aaa-types:AAA_AUTHORIZATION_EVENT_CONFIG'"
#            - "oc_result.json['mdd:openconfig']['openconfig-system:system']['aaa']['authorization']['config']['authorization-method'][0] == 'openconfig-aaa-types:TACACS_ALL'"
#            - "oc_result.json['mdd:openconfig']['openconfig-system:system']['aaa']['authorization']['config']['authorization-method'][1] == 'openconfig-aaa-types:LOCAL'"
#            - "oc_result.json['mdd:openconfig']['openconfig-system:system']['aaa']['authorization']['config']['authorization-method'][2] == 'TACACS-GROUP-1'"
#            - "oc_result.json['mdd:openconfig']['openconfig-system:system']['aaa']['authentication']['users']['user'][0]['username'] == 'user1'"
#            - "oc_result.json['mdd:openconfig']['openconfig-system:system']['aaa']['authentication']['users']['user'][0]['config']['username'] == 'user1'"
#            - "oc_result.json['mdd:openconfig']['openconfig-system:system']['aaa']['authentication']['users']['user'][0]['config']['password'] == 'Password123'"
#            - "oc_result.json['mdd:openconfig']['openconfig-system:system']['aaa']['authentication']['users']['user'][0]['config']['role'] == 'SYSTEM_ROLE_ADMIN'"
#            - "oc_result.json['mdd:openconfig']['openconfig-system:system']['aaa']['authentication']['users']['user'][1]['username'] == 'user2'"
#            - "oc_result.json['mdd:openconfig']['openconfig-system:system']['aaa']['authentication']['users']['user'][1]['config']['username'] == 'user2'"
#            - "oc_result.json['mdd:openconfig']['openconfig-system:system']['aaa']['authentication']['users']['user'][1]['config']['password'] == 'Password456'"
#            - "oc_result.json['mdd:openconfig']['openconfig-system:system']['aaa']['authentication']['users']['user'][1]['config']['role'] == 'SYSTEM_ROLE_ADMIN'"
#            - "oc_result.json['mdd:openconfig']['openconfig-system:system']['aaa']['authentication']['config']['authentication-method'][0] == 'openconfig-aaa-types:LOCAL'"
#            - "oc_result.json['mdd:openconfig']['openconfig-system:system']['aaa']['authentication']['config']['authentication-method'][1] == 'openconfig-aaa-types:TACACS_ALL'"
#            - "oc_result.json['mdd:openconfig']['openconfig-system:system']['aaa']['authentication']['config']['authentication-method'][2] == 'TACACS-GROUP-1'"
#            - "'openconfig-system-ext:aes128-ctr' in oc_result.json['mdd:openconfig']['openconfig-system:system']['ssh-server']['openconfig-system-ext:algorithm']['config']['encryption']"
#            - "'openconfig-system-ext:aes192-ctr' in oc_result.json['mdd:openconfig']['openconfig-system:system']['ssh-server']['openconfig-system-ext:algorithm']['config']['encryption']"
#            - "'openconfig-system-ext:aes256-ctr' in oc_result.json['mdd:openconfig']['openconfig-system:system']['ssh-server']['openconfig-system-ext:algorithm']['config']['encryption']"
#            - "'openconfig-system-ext:hmac-sha2-256' in oc_result.json['mdd:openconfig']['openconfig-system:system']['ssh-server']['openconfig-system-ext:algorithm']['config']['mac']"
#            - "'openconfig-system-ext:hmac-sha2-512' in oc_result.json['mdd:openconfig']['openconfig-system:system']['ssh-server']['openconfig-system-ext:algorithm']['config']['mac']"
>>>>>>> ae5afe3f

      - name: NSO configure ntp authenticate
        tags:
          - ntp_authenticate
        import_role:
          name: nso-ned-device-configure
        vars:
          api_path: config/tailf-ned-cisco-ios:ntp
          content: |
            tailf-ned-cisco-ios:ntp:
              authenticate: [null]
          api_method: PATCH
      - name: NSO configure ntp logging
        tags:
          - ntp_logging
        import_role:
          name: nso-ned-device-configure
        vars:
          api_path: config/tailf-ned-cisco-ios:ntp
          content: |
            tailf-ned-cisco-ios:ntp:
              logging: [null]
          api_method: PATCH
      - name: NSO configure ntp source
        tags:
          - ntp_source
        import_role:
          name: nso-ned-device-configure
        vars:
          api_path: config/tailf-ned-cisco-ios:ntp
          content: |
            tailf-ned-cisco-ios:ntp:
              source:
                GigabitEthernet: 6
          api_method: PATCH
      - name: NSO configure ntp authentication key
        tags:
          - ntp_authentication_key
        import_role:
          name: nso-ned-device-configure
        vars:
          api_path: config/tailf-ned-cisco-ios:ntp
          content: |
            tailf-ned-cisco-ios:ntp:
              authentication-key:
                - md5:
                    secret: password1
                  number: 1
                - md5:
                    secret: password2
                  number: 2
              trusted-key:
                - key-number: 1
                - key-number: 2
          api_method: PATCH
      - set_fact:
          ntp_auth_key_1:
            key-id: 1
            config:
              key-id: 1
              key-type: openconfig-system:NTP_AUTH_MD5
              key-value: password1
      - name: Execute NSO NED to OC script
        script: ../../../package_nso_to_oc/xe/xe_system.py
        args:
          executable: python3
        register: nso_to_oc_result
      - debug:
          msg: "{{nso_to_oc_result}}"
      - name: NSO API call
        uri:
          url: "{{ nso_api_url }}/restconf/data/tailf-ncs:devices/device={{ device }}/mdd:openconfig"
          url_username: "{{ nso_username }}"
          url_password: "{{ nso_password }}"
          force_basic_auth: yes
          validate_certs: no
          status_code: [200,201,204]
          method: GET
          headers: "{
            'Content-Type': 'application/yang-data+json',
            'Accept': 'application/yang-data+json'}"
          body_format: json
        delegate_to: localhost
        register: oc_result
      - debug:
          msg: "{{ oc_result }}"
      - assert:
          that:
            - "oc_result.json['mdd:openconfig']['openconfig-system:system']['ntp']['config']['enable-ntp-auth'] == true"
            - "oc_result.json['mdd:openconfig']['openconfig-system:system']['ntp']['config']['openconfig-system-ext:ntp-enable-logging'] == true"
            - "oc_result.json['mdd:openconfig']['openconfig-system:system']['ntp']['config']['ntp-source-address'] == '10.6.0.1'"
            - "ntp_auth_key_1 in oc_result.json['mdd:openconfig']['openconfig-system:system']['ntp']['ntp-keys']['ntp-key']"
      - name: NSO configure ntp authenticate
        tags:
          - ntp_servers
        import_role:
          name: nso-ned-device-configure
        vars:
          api_path: config/tailf-ned-cisco-ios:vrf
          content: |
            tailf-ned-cisco-ios:vrf:
              definition:
                - name: abc
                  address-family:
                    ipv4: {}
                    ipv6: {}
          api_method: PATCH
      - name: NSO configure ntp authenticate
        tags:
          - ntp_servers
        import_role:
          name: nso-ned-device-configure
        vars:
          api_path: config/tailf-ned-cisco-ios:ntp
          content: |
            tailf-ned-cisco-ios:ntp:
              peer:
                peer-list:
                  - name: 10.0.0.1
                    key: 1
                    iburst:
                      - null
                    prefer:
                      - null
                vrf:
                  - name: abc
                    peer-list:
                      - name: 10.0.0.2
                        key: 2
                        version: 4
              server:
                peer-list:
                  - name: 10.0.0.3
                  - name: 10.0.0.4
                    key: 1
                    source:
                      GigabitEthernet: 6
                    version: 3
                vrf:
                  - name: abc
                    peer-list:
                      - name: 10.0.0.5
                        key: 2
          api_method: PATCH
      - set_fact:
          ntp_1:
            address: 10.0.0.1
            config:
              address: 10.0.0.1
              association-type: PEER
              iburst: true
              openconfig-system-ext:ntp-auth-key-id: 1
              port: 123
              prefer: true
              version: 4
      - set_fact:
          ntp_2:
            address: 10.0.0.2
            config:
              address: 10.0.0.2
              association-type: PEER
              iburst: false
              openconfig-system-ext:ntp-auth-key-id: 2
              openconfig-system-ext:ntp-use-vrf: abc
              port: 123
              prefer: false
              version: 4
      - set_fact:
          ntp_3:
            address: 10.0.0.3
            config:
              address: 10.0.0.3
              association-type: SERVER
              iburst: false
              port: 123
              prefer: false
              version: 4
      - set_fact:
          ntp_4:
            address: 10.0.0.4
            config:
              address: 10.0.0.4
              association-type: SERVER
              iburst: false
              openconfig-system-ext:ntp-auth-key-id: 1
              openconfig-system-ext:ntp-source-address: 10.6.0.1
              port: 123
              prefer: false
              version: 3
      - set_fact:
          ntp_5:
            address: 10.0.0.5
            config:
              address: 10.0.0.5
              association-type: SERVER
              iburst: false
              openconfig-system-ext:ntp-auth-key-id: 2
              openconfig-system-ext:ntp-use-vrf: abc
              port: 123
              prefer: false
              version: 4
      - name: Execute NSO NED to OC script
        script: ../../../package_nso_to_oc/xe/xe_system.py
        args:
          executable: python3
        register: nso_to_oc_result
      - debug:
          msg: "{{nso_to_oc_result}}"
      - name: NSO API call
        uri:
          url: "{{ nso_api_url }}/restconf/data/tailf-ncs:devices/device={{ device }}/mdd:openconfig"
          url_username: "{{ nso_username }}"
          url_password: "{{ nso_password }}"
          force_basic_auth: yes
          validate_certs: no
          status_code: [ 200,201,204 ]
          method: GET
          headers: "{
        'Content-Type': 'application/yang-data+json',
        'Accept': 'application/yang-data+json'}"
          body_format: json
        delegate_to: localhost
        register: oc_result
      - debug:
          msg: "{{ oc_result }}"
      - assert:
          that:
            - "ntp_1 in oc_result.json['mdd:openconfig']['openconfig-system:system']['ntp']['servers']['server']"
            - "ntp_2 in oc_result.json['mdd:openconfig']['openconfig-system:system']['ntp']['servers']['server']"
            - "ntp_3 in oc_result.json['mdd:openconfig']['openconfig-system:system']['ntp']['servers']['server']"
            - "ntp_4 in oc_result.json['mdd:openconfig']['openconfig-system:system']['ntp']['servers']['server']"
            - "ntp_5 in oc_result.json['mdd:openconfig']['openconfig-system:system']['ntp']['servers']['server']"
      always:
        - name: Rollback NSO
          delegate_to: nso
          connection: local
          import_role:
            name: nso-rollback-load
          run_once: true
          vars:
            rollback_file: "{{ lookup('env', 'PWD') }}/rollback.yaml"<|MERGE_RESOLUTION|>--- conflicted
+++ resolved
@@ -599,537 +599,6 @@
                 last: 4
           api_method: PATCH
 
-<<<<<<< HEAD
-      - name: NSO configure aaa servers
-        tags:
-          - aaa_server
-        import_role:
-          name: nso-ned-device-configure
-        vars:
-          api_path: config/tailf-ned-cisco-ios:aaa
-          content: |
-            tailf-ned-cisco-ios:aaa:
-              new-model: {}
-              group:
-                server:
-                  tacacs-plus:
-                    - name: 'TACACS-GROUP-1'
-                      ip:
-                        tacacs:
-                          source-interface: 
-                            GigabitEthernet: 6
-                      server:
-                        name:
-                          - name: 'TACACSSVR1'
-                          - name: 'TACACSSVR3'
-                    - name: 'TACACS-GROUP-2'
-                      ip:
-                        tacacs:
-                          source-interface: 
-                            GigabitEthernet: 6
-                      server:
-                        name:
-                          - name: 'TACACSSVR2'
-                          - name: 'TACACSSVR4'
-                  # radius:
-                  #   - name: 'RADIUS-GROUP-1'
-                  #     ip:
-                  #       radius:
-                  #         source-interface: 
-                  #           GigabitEthernet: 6
-                  #     server:
-                  #       name:
-                  #         - name: 'RADIUSSVR1'
-                  #         - name: 'RADIUSSVR3'
-                  #   - name: 'RADIUS-GROUP-2'
-                  #     ip:
-                  #       radius:
-                  #         source-interface: 
-                  #           GigabitEthernet: 6
-                  #     server:
-                  #       name:
-                  #         - name: 'RADIUSSVR2'
-                  #         - name: 'RADIUSSVR4'
-          api_method: PATCH
-
-      - name: NSO configure tacacs servers
-        tags:
-          - tacacs_server
-        import_role:
-          name: nso-ned-device-configure
-        vars:
-          api_path: config/tailf-ned-cisco-ios:tacacs
-          content: |
-            tailf-ned-cisco-ios:tacacs:
-              server:
-                - name: 'TACACSSVR1'
-                  address: 
-                    ipv4: '10.1.1.1'
-                  port: 111
-                  timeout: 10
-                  key:
-                    type: 0
-                    secret: password1
-                - name: 'TACACSSVR2'
-                  address:
-                    ipv4: '10.1.1.2'
-                  port: 222
-                  timeout: 20
-                  key:
-                    type: 0
-                    secret: password2
-                - name: 'TACACSSVR3'
-                  address:
-                    ipv4: '10.1.1.3'
-                  port: 333
-                  timeout: 30
-                  key:
-                    type: 5
-                    secret: password3
-                - name: 'TACACSSVR4'
-                  address:
-                    ipv4: '10.1.1.4'
-                  port: 444
-                  timeout: 40
-                  key:
-                    type: 5
-                    secret: password4
-          api_method: PATCH
-
-      # TODO - fix radius rollback error
-      # - name: NSO configure radius servers
-      #   tags:
-      #     - radius_server
-      #   import_role:
-      #     name: nso-ned-device-configure
-      #   vars:
-      #     api_path: config/tailf-ned-cisco-ios:radius
-      #     content: |
-      #       tailf-ned-cisco-ios:radius:
-      #         server:
-      #           - id: 'RADIUSSVR1'
-      #             address: 
-      #               ipv4: 
-      #                 host: '10.2.2.1'
-      #                 acct-port: 1853
-      #                 auth-port: 1852
-      #             timeout: 10
-      #             key:
-      #               type: 0
-      #               secret: password1
-      #           - id: 'RADIUSSVR2'
-      #             address: 
-      #               ipv4: 
-      #                 host: '10.2.2.2'
-      #                 acct-port: 1853
-      #                 auth-port: 1852
-      #             timeout: 20
-      #             key:
-      #               type: 0
-      #               secret: password2
-      #           - id: 'RADIUSSVR3'
-      #             address: 
-      #               ipv4: 
-      #                 host: '10.2.2.3'
-      #                 acct-port: 1853
-      #                 auth-port: 1852
-      #             timeout: 30
-      #             key:
-      #               type: 5
-      #               secret: password3
-      #           - id: 'RADIUSSVR4'
-      #             address: 
-      #               ipv4: 
-      #                 host: '10.2.2.4'
-      #                 acct-port: 1853
-      #                 auth-port: 1852
-      #             timeout: 40
-      #             key:
-      #               type: 5
-      #               secret: password4
-      #     api_method: PATCH
-
-      - name: NSO configure aaa accounting
-        tags:
-          - aaa_accounting
-        import_role:
-          name: nso-ned-device-configure
-        vars:
-          api_path: config/tailf-ned-cisco-ios:aaa/accounting
-          content: |
-            accounting:
-              commands:
-                - level: '15'
-                  name: 'default'
-                  action-type: 'stop-only'
-                  group: 'TACACS-GROUP-1'
-                  group2:
-                    group: 'TACACS-GROUP-2'
-                  group3:
-                    group: 'tacacs+'
-              exec:
-                - name: 'default'
-                  action-type: 'start-stop'
-                  group: 'TACACS-GROUP-1'
-                  group2:
-                    group: 'TACACS-GROUP-2'
-                  group3:
-                    group: 'tacacs+'
-          api_method: PATCH
-
-      - name: NSO configure aaa authorization
-        tags:
-          - aaa_authorization
-        import_role:
-          name: nso-ned-device-configure
-        vars:
-          api_path: config/tailf-ned-cisco-ios:aaa/authorization
-          content: |
-            authorization:
-              exec:
-                - name: 'default'
-                  tacacsplus: {}
-                  local: {}
-                  group: 'TACACS-GROUP-1'
-              commands:
-                - level: 15
-                  name: 'default'
-                  tacacsplus: {}
-                  local: {}
-                  group: 'TACACS-GROUP-1'
-          api_method: PATCH
-
-      - name: NSO configure aaa authentication
-        tags:
-          - aaa_authentication
-        import_role:
-          name: nso-ned-device-configure
-        vars:
-          api_path: config/tailf-ned-cisco-ios:aaa/authentication
-          content: |
-            authentication:
-              login:
-                - name: 'default'
-                  local: {}
-                  tacacsplus: {}
-                  group: 'TACACS-GROUP-1'
-          api_method: PATCH
-
-      - name: NSO configure username
-        tags:
-          - username
-        import_role:
-          name: nso-ned-device-configure
-        vars:
-          api_path: config/tailf-ned-cisco-ios:username
-          content: |
-            username: 
-              - name: 'admin-user'
-                privilege: 15
-                secret:
-                  type: 0
-                  secret: 'Password'
-              - name: 'user1'
-                secret:
-                  type: 0
-                  secret: 'Password123'
-              - name: 'user2'
-                secret:
-                  type: 0
-                  secret: 'Password456'
-          api_method: PATCH
-
-      - name: NSO configure logging
-        tags:
-          - logging
-        import_role:
-          name: nso-ned-device-configure
-        vars:
-          api_path: config/tailf-ned-cisco-ios:vrf
-          content: |
-            tailf-ned-cisco-ios:vrf:
-              definition:
-                - name: abc
-                  address-family:
-                    ipv4: {}
-                    ipv6: {}
-                - name: default
-                  address-family:
-                    ipv4: {}
-          api_method: PATCH
-      - name: NSO configure logging
-        tags:
-          - logging
-        import_role:
-          name: nso-ned-device-configure
-        vars:
-          api_path: config/tailf-ned-cisco-ios:interface
-          content: |
-            interface:
-              GigabitEthernet:
-                - name: 6
-                  vrf:
-                    forwarding: default
-                  ip:
-                    address:
-                      primary:
-                        address: 10.6.0.1
-                        mask: 255.255.255.0
-                - name: 7
-                  vrf:
-                    forwarding: abc
-                  ip:
-                    address:
-                      primary:
-                        address: 10.7.0.1
-                        mask: 255.255.255.0
-          api_method: PATCH
-      - name: NSO configure logging
-        tags:
-          - logging
-        import_role:
-          name: nso-ned-device-configure
-        vars:
-          api_path: config/tailf-ned-cisco-ios:logging
-          content: |
-            tailf-ned-cisco-ios:logging:
-              buffered:
-                buffer-size: 2000000
-                severity-level: 'informational'
-              console:
-                severity-level: 'informational'
-              monitor:
-                severity-level: 'alerts'
-              host:
-                ipv4:
-                  - host: '10.0.0.1'
-                  - host: '10.0.0.2'
-                ipv4-vrf:
-                  - host: '10.0.0.3'
-                    vrf: abc
-                  - host: '10.0.0.4'
-                    vrf: abc
-              source-interface:
-                - name: 'GigabitEthernet6'
-                  vrf: 'default'
-                - name: 'GigabitEthernet7'
-                  vrf: 'abc'
-              trap: 'critical'
-              facility: 'syslog'
-          api_method: PATCH
-
-      - name: Execute NSO NED to OC script
-        script: ../../../package_nso_to_oc/xe/xe_system.py
-        args:
-          executable: python3
-        register: nso_to_oc_result
-      - debug:
-          msg: "{{nso_to_oc_result}}"
-      - name: NSO API call
-        uri:
-          url: "{{ nso_api_url }}/restconf/data/tailf-ncs:devices/device={{ device }}/mdd:openconfig"
-          url_username: "{{ nso_username }}"
-          url_password: "{{ nso_password }}"
-          force_basic_auth: yes
-          validate_certs: no
-          status_code: [200,201,204]
-          method: GET
-          headers: "{
-            'Content-Type': 'application/yang-data+json',
-            'Accept': 'application/yang-data+json'}"
-          body_format: json
-        delegate_to: localhost
-        register: oc_result
-      - debug:
-          msg: "{{ oc_result }}"
-      - assert:
-          that:
-            - "oc_result.json['mdd:openconfig']['openconfig-system:system']['config']['hostname'] == 'test123'"
-            - "oc_result.json['mdd:openconfig']['openconfig-system:system']['config']['login-banner'] == 'login-banner'"
-            - "oc_result.json['mdd:openconfig']['openconfig-system:system']['config']['motd-banner'] == 'motd-banner'"
-            - "oc_result.json['mdd:openconfig']['openconfig-system:system']['config']['domain-name'] == 'test.com'"
-            - "oc_result.json['mdd:openconfig']['openconfig-system:system']['config']['openconfig-system-ext:enable-secret'] == 'VALUE_SPECIFIED_IN_NO_LOG_PARAMETER'"
-            - "oc_result.json['mdd:openconfig']['openconfig-system:system']['config']['openconfig-system-ext:console-exec-timeout-seconds'] == 800"
-            - "oc_result.json['mdd:openconfig']['openconfig-system:system']['config']['openconfig-system-ext:ip-options'] == 'openconfig-system-ext:DROP'"
-            - "oc_result.json['mdd:openconfig']['openconfig-system:system']['ssh-server']['config']['openconfig-system-ext:ssh-timeout'] == 55"
-            - "oc_result.json['mdd:openconfig']['openconfig-system:system']['ssh-server']['config']['protocol-version'] == 'V2'"
-            - "oc_result.json['mdd:openconfig']['openconfig-system:system']['ssh-server']['config']['openconfig-system-ext:ssh-source-interface'] == 'GigabitEthernet6'"
-            - "oc_result.json['mdd:openconfig']['openconfig-system:system']['ssh-server']['config']['timeout'] == 800"
-            - "oc_result.json['mdd:openconfig']['openconfig-system:system']['ssh-server']['config']['openconfig-system-ext:absolute-timeout-minutes'] == 1200"
-            - "oc_result.json['mdd:openconfig']['openconfig-system:system']['ssh-server']['config']['session-limit'] == 16"
-            - "oc_result.json['mdd:openconfig']['openconfig-system:system']['openconfig-system-ext:services']['config']['ip-domain-lookup'] == false"
-            - "oc_result.json['mdd:openconfig']['openconfig-system:system']['openconfig-system-ext:services']['login-security-policy']['config']['on-success'] == true"
-            - "oc_result.json['mdd:openconfig']['openconfig-system:system']['openconfig-system-ext:services']['login-security-policy']['config']['on-failure'] == true"
-            - "oc_result.json['mdd:openconfig']['openconfig-system:system']['openconfig-system-ext:services']['login-security-policy']['block-for']['config']['seconds'] == 900"
-            - "oc_result.json['mdd:openconfig']['openconfig-system:system']['openconfig-system-ext:services']['login-security-policy']['block-for']['config']['attempts'] == 3"
-            - "oc_result.json['mdd:openconfig']['openconfig-system:system']['openconfig-system-ext:services']['login-security-policy']['block-for']['config']['within'] == 120"
-            - "oc_result.json['mdd:openconfig']['openconfig-system:system']['openconfig-system-ext:services']['config']['archive-logging'] == true"
-            - "oc_result.json['mdd:openconfig']['openconfig-system:system']['openconfig-system-ext:services']['config']['ip-bootp-server'] == true"
-            - "oc_result.json['mdd:openconfig']['openconfig-system:system']['openconfig-system-ext:services']['config']['ip-dns-server'] == true"
-            - "oc_result.json['mdd:openconfig']['openconfig-system:system']['openconfig-system-ext:services']['config']['ip-identd'] == true"
-            - "oc_result.json['mdd:openconfig']['openconfig-system:system']['openconfig-system-ext:services']['http']['config']['http-enabled'] == false"
-            - "oc_result.json['mdd:openconfig']['openconfig-system:system']['openconfig-system-ext:services']['config']['ip-rcmd-rcp-enable'] == true"
-            - "oc_result.json['mdd:openconfig']['openconfig-system:system']['openconfig-system-ext:services']['config']['ip-rcmd-rsh-enable'] == true"
-            - "oc_result.json['mdd:openconfig']['openconfig-system:system']['openconfig-system-ext:services']['config']['finger'] == true"
-            - "oc_result.json['mdd:openconfig']['openconfig-system:system']['openconfig-system-ext:services']['config']['service-config'] == true"
-            - "oc_result.json['mdd:openconfig']['openconfig-system:system']['openconfig-system-ext:services']['config']['service-tcp-small-servers'] == true"
-            - "oc_result.json['mdd:openconfig']['openconfig-system:system']['openconfig-system-ext:services']['config']['service-udp-small-servers'] == true"
-            - "oc_result.json['mdd:openconfig']['openconfig-system:system']['openconfig-system-ext:services']['config']['service-pad'] == true"
-            - "oc_result.json['mdd:openconfig']['openconfig-system:system']['openconfig-system-ext:services']['config']['service-password-encryption'] == true"
-            # - "oc_result.json['mdd:openconfig']['openconfig-system:system']['aaa']['server-groups']['server-group'][0]['config']['name'] == 'RADIUS-GROUP-1'"
-            # - "oc_result.json['mdd:openconfig']['openconfig-system:system']['aaa']['server-groups']['server-group'][0]['config']['type'] == 'openconfig-aaa:RADIUS'"
-            # - "oc_result.json['mdd:openconfig']['openconfig-system:system']['aaa']['server-groups']['server-group'][0]['name'] == 'RADIUS-GROUP-1'"
-            # - "oc_result.json['mdd:openconfig']['openconfig-system:system']['aaa']['server-groups']['server-group'][1]['config']['name'] == 'RADIUS-GROUP-2'"
-            # - "oc_result.json['mdd:openconfig']['openconfig-system:system']['aaa']['server-groups']['server-group'][1]['config']['type'] == 'openconfig-aaa:RADIUS'"
-            # - "oc_result.json['mdd:openconfig']['openconfig-system:system']['aaa']['server-groups']['server-group'][1]['name'] == 'RADIUS-GROUP-2'"
-            - "oc_result.json['mdd:openconfig']['openconfig-system:system']['aaa']['server-groups']['server-group'][0]['config']['name'] == 'TACACS-GROUP-1'"
-            - "oc_result.json['mdd:openconfig']['openconfig-system:system']['aaa']['server-groups']['server-group'][0]['config']['type'] == 'openconfig-aaa:TACACS'"
-            - "oc_result.json['mdd:openconfig']['openconfig-system:system']['aaa']['server-groups']['server-group'][0]['name'] == 'TACACS-GROUP-1'"
-            - "oc_result.json['mdd:openconfig']['openconfig-system:system']['aaa']['server-groups']['server-group'][1]['config']['name'] == 'TACACS-GROUP-2'"
-            - "oc_result.json['mdd:openconfig']['openconfig-system:system']['aaa']['server-groups']['server-group'][1]['config']['type'] == 'openconfig-aaa:TACACS'"
-            - "oc_result.json['mdd:openconfig']['openconfig-system:system']['aaa']['server-groups']['server-group'][1]['name'] == 'TACACS-GROUP-2'"
-            - "oc_result.json['mdd:openconfig']['openconfig-system:system']['aaa']['server-groups']['server-group'][0]['servers']['server'][0]['address'] == '10.1.1.1'"
-            - "oc_result.json['mdd:openconfig']['openconfig-system:system']['aaa']['server-groups']['server-group'][0]['servers']['server'][0]['config']['address'] == '10.1.1.1'"
-            - "oc_result.json['mdd:openconfig']['openconfig-system:system']['aaa']['server-groups']['server-group'][0]['servers']['server'][0]['config']['name'] == 'TACACSSVR1'"
-            - "oc_result.json['mdd:openconfig']['openconfig-system:system']['aaa']['server-groups']['server-group'][0]['servers']['server'][0]['config']['timeout'] == 10"
-            - "oc_result.json['mdd:openconfig']['openconfig-system:system']['aaa']['server-groups']['server-group'][0]['servers']['server'][0]['tacacs']['config']['port'] == 111"
-            - "oc_result.json['mdd:openconfig']['openconfig-system:system']['aaa']['server-groups']['server-group'][0]['servers']['server'][0]['tacacs']['config']['secret-key'] == 'password1'"
-            - "oc_result.json['mdd:openconfig']['openconfig-system:system']['aaa']['server-groups']['server-group'][0]['servers']['server'][0]['tacacs']['config']['source-address'] == '10.6.0.1'"
-            - "oc_result.json['mdd:openconfig']['openconfig-system:system']['aaa']['server-groups']['server-group'][0]['servers']['server'][1]['address'] == '10.1.1.3'"
-            - "oc_result.json['mdd:openconfig']['openconfig-system:system']['aaa']['server-groups']['server-group'][0]['servers']['server'][1]['config']['address'] == '10.1.1.3'"
-            - "oc_result.json['mdd:openconfig']['openconfig-system:system']['aaa']['server-groups']['server-group'][0]['servers']['server'][1]['config']['name'] == 'TACACSSVR3'"
-            - "oc_result.json['mdd:openconfig']['openconfig-system:system']['aaa']['server-groups']['server-group'][0]['servers']['server'][1]['config']['timeout'] == 30"
-            - "oc_result.json['mdd:openconfig']['openconfig-system:system']['aaa']['server-groups']['server-group'][0]['servers']['server'][1]['tacacs']['config']['port'] == 333"
-            - "oc_result.json['mdd:openconfig']['openconfig-system:system']['aaa']['server-groups']['server-group'][0]['servers']['server'][1]['tacacs']['config']['secret-key'] == 'password3'"
-            - "oc_result.json['mdd:openconfig']['openconfig-system:system']['aaa']['server-groups']['server-group'][0]['servers']['server'][1]['tacacs']['config']['source-address'] == '10.6.0.1'"
-            - "oc_result.json['mdd:openconfig']['openconfig-system:system']['aaa']['server-groups']['server-group'][1]['servers']['server'][0]['address'] == '10.1.1.2'"
-            - "oc_result.json['mdd:openconfig']['openconfig-system:system']['aaa']['server-groups']['server-group'][1]['servers']['server'][0]['config']['address'] == '10.1.1.2'"
-            - "oc_result.json['mdd:openconfig']['openconfig-system:system']['aaa']['server-groups']['server-group'][1]['servers']['server'][0]['config']['name'] == 'TACACSSVR2'"
-            - "oc_result.json['mdd:openconfig']['openconfig-system:system']['aaa']['server-groups']['server-group'][1]['servers']['server'][0]['config']['timeout'] == 20"
-            - "oc_result.json['mdd:openconfig']['openconfig-system:system']['aaa']['server-groups']['server-group'][1]['servers']['server'][0]['tacacs']['config']['port'] == 222"
-            - "oc_result.json['mdd:openconfig']['openconfig-system:system']['aaa']['server-groups']['server-group'][1]['servers']['server'][0]['tacacs']['config']['secret-key'] == 'password2'"
-            - "oc_result.json['mdd:openconfig']['openconfig-system:system']['aaa']['server-groups']['server-group'][1]['servers']['server'][0]['tacacs']['config']['source-address'] == '10.6.0.1'"
-            - "oc_result.json['mdd:openconfig']['openconfig-system:system']['aaa']['server-groups']['server-group'][1]['servers']['server'][1]['address'] == '10.1.1.4'"
-            - "oc_result.json['mdd:openconfig']['openconfig-system:system']['aaa']['server-groups']['server-group'][1]['servers']['server'][1]['config']['address'] == '10.1.1.4'"
-            - "oc_result.json['mdd:openconfig']['openconfig-system:system']['aaa']['server-groups']['server-group'][1]['servers']['server'][1]['config']['name'] == 'TACACSSVR4'"
-            - "oc_result.json['mdd:openconfig']['openconfig-system:system']['aaa']['server-groups']['server-group'][1]['servers']['server'][1]['config']['timeout'] == 40"
-            - "oc_result.json['mdd:openconfig']['openconfig-system:system']['aaa']['server-groups']['server-group'][1]['servers']['server'][1]['tacacs']['config']['port'] == 444"
-            - "oc_result.json['mdd:openconfig']['openconfig-system:system']['aaa']['server-groups']['server-group'][1]['servers']['server'][1]['tacacs']['config']['secret-key'] == 'password4'"
-            - "oc_result.json['mdd:openconfig']['openconfig-system:system']['aaa']['server-groups']['server-group'][1]['servers']['server'][1]['tacacs']['config']['source-address'] == '10.6.0.1'"
-            # - "oc_result.json['mdd:openconfig']['openconfig-system:system']['aaa']['server-groups']['server-group'][0]['servers']['server'][0]['address'] == '10.2.2.1'"
-            # - "oc_result.json['mdd:openconfig']['openconfig-system:system']['aaa']['server-groups']['server-group'][0]['servers']['server'][0]['config']['address'] == '10.2.2.1'"
-            # - "oc_result.json['mdd:openconfig']['openconfig-system:system']['aaa']['server-groups']['server-group'][0]['servers']['server'][0]['config']['name'] == 'RADIUSSVR1'"
-            # - "oc_result.json['mdd:openconfig']['openconfig-system:system']['aaa']['server-groups']['server-group'][0]['servers']['server'][0]['config']['timeout'] == 10"
-            # - "oc_result.json['mdd:openconfig']['openconfig-system:system']['aaa']['server-groups']['server-group'][0]['servers']['server'][0]['radius']['config']['acct-port'] == 1853"
-            # - "oc_result.json['mdd:openconfig']['openconfig-system:system']['aaa']['server-groups']['server-group'][0]['servers']['server'][0]['radius']['config']['auth-port'] == 1852"
-            # - "oc_result.json['mdd:openconfig']['openconfig-system:system']['aaa']['server-groups']['server-group'][0]['servers']['server'][0]['radius']['config']['secret-key'] == 'password1'"
-            # - "oc_result.json['mdd:openconfig']['openconfig-system:system']['aaa']['server-groups']['server-group'][0]['servers']['server'][0]['radius']['config']['source-address'] == '10.6.0.1'"
-            # - "oc_result.json['mdd:openconfig']['openconfig-system:system']['aaa']['server-groups']['server-group'][0]['servers']['server'][1]['address'] == '10.2.2.3'"
-            # - "oc_result.json['mdd:openconfig']['openconfig-system:system']['aaa']['server-groups']['server-group'][0]['servers']['server'][1]['config']['address'] == '10.2.2.3'"
-            # - "oc_result.json['mdd:openconfig']['openconfig-system:system']['aaa']['server-groups']['server-group'][0]['servers']['server'][1]['config']['name'] == 'RADIUSSVR3'"
-            # - "oc_result.json['mdd:openconfig']['openconfig-system:system']['aaa']['server-groups']['server-group'][0]['servers']['server'][1]['config']['timeout'] == 30"
-            # - "oc_result.json['mdd:openconfig']['openconfig-system:system']['aaa']['server-groups']['server-group'][0]['servers']['server'][1]['radius']['config']['acct-port'] == 1853"
-            # - "oc_result.json['mdd:openconfig']['openconfig-system:system']['aaa']['server-groups']['server-group'][0]['servers']['server'][1]['radius']['config']['auth-port'] == 1852"
-            # - "oc_result.json['mdd:openconfig']['openconfig-system:system']['aaa']['server-groups']['server-group'][0]['servers']['server'][1]['radius']['config']['secret-key'] == 'password3'"
-            # - "oc_result.json['mdd:openconfig']['openconfig-system:system']['aaa']['server-groups']['server-group'][0]['servers']['server'][1]['radius']['config']['source-address'] == '10.6.0.1'"
-            # - "oc_result.json['mdd:openconfig']['openconfig-system:system']['aaa']['server-groups']['server-group'][1]['servers']['server'][0]['address'] == '10.2.2.2'"
-            # - "oc_result.json['mdd:openconfig']['openconfig-system:system']['aaa']['server-groups']['server-group'][1]['servers']['server'][0]['config']['address'] == '10.2.2.2'"
-            # - "oc_result.json['mdd:openconfig']['openconfig-system:system']['aaa']['server-groups']['server-group'][1]['servers']['server'][0]['config']['name'] == 'RADIUSSVR2'"
-            # - "oc_result.json['mdd:openconfig']['openconfig-system:system']['aaa']['server-groups']['server-group'][1]['servers']['server'][0]['config']['timeout'] == 20"
-            # - "oc_result.json['mdd:openconfig']['openconfig-system:system']['aaa']['server-groups']['server-group'][1]['servers']['server'][0]['radius']['config']['acct-port'] == 1853"
-            # - "oc_result.json['mdd:openconfig']['openconfig-system:system']['aaa']['server-groups']['server-group'][1]['servers']['server'][0]['radius']['config']['auth-port'] == 1852"          
-            # - "oc_result.json['mdd:openconfig']['openconfig-system:system']['aaa']['server-groups']['server-group'][1]['servers']['server'][0]['radius']['config']['secret-key'] == 'password2'"
-            # - "oc_result.json['mdd:openconfig']['openconfig-system:system']['aaa']['server-groups']['server-group'][1]['servers']['server'][0]['radius']['config']['source-address'] == '10.6.0.1'"
-            # - "oc_result.json['mdd:openconfig']['openconfig-system:system']['aaa']['server-groups']['server-group'][1]['servers']['server'][1]['address'] == '10.2.2.4'"
-            # - "oc_result.json['mdd:openconfig']['openconfig-system:system']['aaa']['server-groups']['server-group'][1]['servers']['server'][1]['config']['address'] == '10.2.2.4'"
-            # - "oc_result.json['mdd:openconfig']['openconfig-system:system']['aaa']['server-groups']['server-group'][1]['servers']['server'][1]['config']['name'] == 'RADIUSSVR4'"
-            # - "oc_result.json['mdd:openconfig']['openconfig-system:system']['aaa']['server-groups']['server-group'][1]['servers']['server'][1]['config']['timeout'] == 40"
-            # - "oc_result.json['mdd:openconfig']['openconfig-system:system']['aaa']['server-groups']['server-group'][1]['servers']['server'][1]['radius']['config']['acct-port'] == 1853"
-            # - "oc_result.json['mdd:openconfig']['openconfig-system:system']['aaa']['server-groups']['server-group'][1]['servers']['server'][1]['radius']['config']['auth-port'] == 1852"
-            # - "oc_result.json['mdd:openconfig']['openconfig-system:system']['aaa']['server-groups']['server-group'][1]['servers']['server'][1]['radius']['config']['secret-key'] == 'password4'"
-            # - "oc_result.json['mdd:openconfig']['openconfig-system:system']['aaa']['server-groups']['server-group'][1]['servers']['server'][1]['radius']['config']['source-address'] == '10.6.0.1'"
-            - "oc_result.json['mdd:openconfig']['openconfig-system:system']['aaa']['accounting']['config']['accounting-method'][0] == 'TACACS-GROUP-1'"
-            - "oc_result.json['mdd:openconfig']['openconfig-system:system']['aaa']['accounting']['config']['accounting-method'][1] == 'TACACS-GROUP-2'"
-            - "oc_result.json['mdd:openconfig']['openconfig-system:system']['aaa']['accounting']['config']['accounting-method'][2] == 'openconfig-aaa-types:TACACS_ALL'"
-            - "oc_result.json['mdd:openconfig']['openconfig-system:system']['aaa']['accounting']['events']['event'][0]['config']['event-type'] == 'openconfig-aaa-types:AAA_ACCOUNTING_EVENT_COMMAND'"
-            - "oc_result.json['mdd:openconfig']['openconfig-system:system']['aaa']['accounting']['events']['event'][0]['config']['record'] == 'STOP'"
-            - "oc_result.json['mdd:openconfig']['openconfig-system:system']['aaa']['accounting']['events']['event'][0]['event-type'] == 'openconfig-aaa-types:AAA_ACCOUNTING_EVENT_COMMAND'"
-            - "oc_result.json['mdd:openconfig']['openconfig-system:system']['aaa']['accounting']['events']['event'][1]['config']['event-type'] == 'openconfig-aaa-types:AAA_ACCOUNTING_EVENT_LOGIN'"
-            - "oc_result.json['mdd:openconfig']['openconfig-system:system']['aaa']['accounting']['events']['event'][1]['config']['record'] == 'START_STOP'"
-            - "oc_result.json['mdd:openconfig']['openconfig-system:system']['aaa']['accounting']['events']['event'][1]['event-type'] == 'openconfig-aaa-types:AAA_ACCOUNTING_EVENT_LOGIN'"
-            - "oc_result.json['mdd:openconfig']['openconfig-system:system']['aaa']['authorization']['events']['event'][0]['event-type'] == 'openconfig-aaa-types:AAA_AUTHORIZATION_EVENT_COMMAND'"
-            - "oc_result.json['mdd:openconfig']['openconfig-system:system']['aaa']['authorization']['events']['event'][0]['config']['event-type'] == 'openconfig-aaa-types:AAA_AUTHORIZATION_EVENT_COMMAND'"
-            - "oc_result.json['mdd:openconfig']['openconfig-system:system']['aaa']['authorization']['events']['event'][1]['event-type'] == 'openconfig-aaa-types:AAA_AUTHORIZATION_EVENT_CONFIG'"
-            - "oc_result.json['mdd:openconfig']['openconfig-system:system']['aaa']['authorization']['events']['event'][1]['config']['event-type'] == 'openconfig-aaa-types:AAA_AUTHORIZATION_EVENT_CONFIG'"
-            - "oc_result.json['mdd:openconfig']['openconfig-system:system']['aaa']['authorization']['config']['authorization-method'][0] == 'openconfig-aaa-types:TACACS_ALL'"
-            - "oc_result.json['mdd:openconfig']['openconfig-system:system']['aaa']['authorization']['config']['authorization-method'][1] == 'openconfig-aaa-types:LOCAL'"
-            - "oc_result.json['mdd:openconfig']['openconfig-system:system']['aaa']['authorization']['config']['authorization-method'][2] == 'TACACS-GROUP-1'"
-            - "oc_result.json['mdd:openconfig']['openconfig-system:system']['aaa']['authentication']['users']['user'][0]['username'] == 'user1'"
-            - "oc_result.json['mdd:openconfig']['openconfig-system:system']['aaa']['authentication']['users']['user'][0]['config']['username'] == 'user1'"
-            - "oc_result.json['mdd:openconfig']['openconfig-system:system']['aaa']['authentication']['users']['user'][0]['config']['password'] == 'Password123'"
-            - "oc_result.json['mdd:openconfig']['openconfig-system:system']['aaa']['authentication']['users']['user'][0]['config']['role'] == 'SYSTEM_ROLE_ADMIN'"
-            - "oc_result.json['mdd:openconfig']['openconfig-system:system']['aaa']['authentication']['users']['user'][1]['username'] == 'user2'"
-            - "oc_result.json['mdd:openconfig']['openconfig-system:system']['aaa']['authentication']['users']['user'][1]['config']['username'] == 'user2'"
-            - "oc_result.json['mdd:openconfig']['openconfig-system:system']['aaa']['authentication']['users']['user'][1]['config']['password'] == 'Password456'"
-            - "oc_result.json['mdd:openconfig']['openconfig-system:system']['aaa']['authentication']['users']['user'][1]['config']['role'] == 'SYSTEM_ROLE_ADMIN'"
-            - "oc_result.json['mdd:openconfig']['openconfig-system:system']['aaa']['authentication']['config']['authentication-method'][0] == 'openconfig-aaa-types:LOCAL'"
-            - "oc_result.json['mdd:openconfig']['openconfig-system:system']['aaa']['authentication']['config']['authentication-method'][1] == 'openconfig-aaa-types:TACACS_ALL'"
-            - "oc_result.json['mdd:openconfig']['openconfig-system:system']['aaa']['authentication']['config']['authentication-method'][2] == 'TACACS-GROUP-1'"
-
-            - "oc_result.json['mdd:openconfig']['openconfig-system:system']['logging']['openconfig-system-ext:buffered']['config']['buffer-size'] == 2000000"
-            - "oc_result.json['mdd:openconfig']['openconfig-system:system']['logging']['openconfig-system-ext:buffered']['config']['enabled'] == true"
-            - "oc_result.json['mdd:openconfig']['openconfig-system:system']['logging']['openconfig-system-ext:buffered']['config']['severity'] == 'INFORMATIONAL'"
-            - "oc_result.json['mdd:openconfig']['openconfig-system:system']['logging']['console']['selectors']['selector'][0]['config']['facility'] == 'openconfig-system-logging:SYSLOG'"
-            - "oc_result.json['mdd:openconfig']['openconfig-system:system']['logging']['console']['selectors']['selector'][0]['config']['severity'] == 'INFORMATIONAL'"
-            - "oc_result.json['mdd:openconfig']['openconfig-system:system']['logging']['console']['selectors']['selector'][0]['facility'] == 'openconfig-system-logging:SYSLOG'"
-            - "oc_result.json['mdd:openconfig']['openconfig-system:system']['logging']['console']['selectors']['selector'][0]['severity'] == 'INFORMATIONAL'"
-            - "oc_result.json['mdd:openconfig']['openconfig-system:system']['logging']['openconfig-system-ext:terminal-monitor']['selectors']['selector'][0]['config']['facility'] == 'openconfig-system-logging:SYSLOG'"
-            - "oc_result.json['mdd:openconfig']['openconfig-system:system']['logging']['openconfig-system-ext:terminal-monitor']['selectors']['selector'][0]['config']['severity'] == 'ALERT'"
-            - "oc_result.json['mdd:openconfig']['openconfig-system:system']['logging']['openconfig-system-ext:terminal-monitor']['selectors']['selector'][0]['facility'] == 'openconfig-system-logging:SYSLOG'"
-            - "oc_result.json['mdd:openconfig']['openconfig-system:system']['logging']['openconfig-system-ext:terminal-monitor']['selectors']['selector'][0]['severity'] == 'ALERT'"
-            - "oc_result.json['mdd:openconfig']['openconfig-system:system']['logging']['remote-servers']['remote-server'][0]['host'] == '10.0.0.1'"
-            - "oc_result.json['mdd:openconfig']['openconfig-system:system']['logging']['remote-servers']['remote-server'][0]['config']['host'] == '10.0.0.1'"
-            - "oc_result.json['mdd:openconfig']['openconfig-system:system']['logging']['remote-servers']['remote-server'][0]['config']['remote-port'] == 514"
-            - "oc_result.json['mdd:openconfig']['openconfig-system:system']['logging']['remote-servers']['remote-server'][0]['config']['source-address'] == '10.6.0.1'"
-            - "oc_result.json['mdd:openconfig']['openconfig-system:system']['logging']['remote-servers']['remote-server'][0]['config']['openconfig-system-ext:use-vrf'] == 'default'"
-            - "oc_result.json['mdd:openconfig']['openconfig-system:system']['logging']['remote-servers']['remote-server'][0]['selectors']['selector'][0]['facility'] == 'openconfig-system-logging:SYSLOG'"
-            - "oc_result.json['mdd:openconfig']['openconfig-system:system']['logging']['remote-servers']['remote-server'][0]['selectors']['selector'][0]['severity'] == 'CRITICAL'"
-            - "oc_result.json['mdd:openconfig']['openconfig-system:system']['logging']['remote-servers']['remote-server'][0]['selectors']['selector'][0]['config']['facility'] == 'openconfig-system-logging:SYSLOG'"
-            - "oc_result.json['mdd:openconfig']['openconfig-system:system']['logging']['remote-servers']['remote-server'][0]['selectors']['selector'][0]['config']['severity'] == 'CRITICAL'"
-            - "oc_result.json['mdd:openconfig']['openconfig-system:system']['logging']['remote-servers']['remote-server'][1]['host'] == '10.0.0.2'"
-            - "oc_result.json['mdd:openconfig']['openconfig-system:system']['logging']['remote-servers']['remote-server'][1]['config']['host'] == '10.0.0.2'"
-            - "oc_result.json['mdd:openconfig']['openconfig-system:system']['logging']['remote-servers']['remote-server'][1]['config']['remote-port'] == 514"
-            - "oc_result.json['mdd:openconfig']['openconfig-system:system']['logging']['remote-servers']['remote-server'][1]['config']['source-address'] == '10.6.0.1'"
-            - "oc_result.json['mdd:openconfig']['openconfig-system:system']['logging']['remote-servers']['remote-server'][1]['config']['openconfig-system-ext:use-vrf'] == 'default'"
-            - "oc_result.json['mdd:openconfig']['openconfig-system:system']['logging']['remote-servers']['remote-server'][1]['selectors']['selector'][0]['facility'] == 'openconfig-system-logging:SYSLOG'"
-            - "oc_result.json['mdd:openconfig']['openconfig-system:system']['logging']['remote-servers']['remote-server'][1]['selectors']['selector'][0]['severity'] == 'CRITICAL'"
-            - "oc_result.json['mdd:openconfig']['openconfig-system:system']['logging']['remote-servers']['remote-server'][1]['selectors']['selector'][0]['config']['facility'] == 'openconfig-system-logging:SYSLOG'"
-            - "oc_result.json['mdd:openconfig']['openconfig-system:system']['logging']['remote-servers']['remote-server'][1]['selectors']['selector'][0]['config']['severity'] == 'CRITICAL'"
-            - "oc_result.json['mdd:openconfig']['openconfig-system:system']['logging']['remote-servers']['remote-server'][2]['host'] == '10.0.0.3'"
-            - "oc_result.json['mdd:openconfig']['openconfig-system:system']['logging']['remote-servers']['remote-server'][2]['config']['host'] == '10.0.0.3'"
-            - "oc_result.json['mdd:openconfig']['openconfig-system:system']['logging']['remote-servers']['remote-server'][2]['config']['remote-port'] == 514"
-            - "oc_result.json['mdd:openconfig']['openconfig-system:system']['logging']['remote-servers']['remote-server'][2]['config']['source-address'] == '10.7.0.1'"
-            - "oc_result.json['mdd:openconfig']['openconfig-system:system']['logging']['remote-servers']['remote-server'][2]['config']['openconfig-system-ext:use-vrf'] == 'abc'"
-            - "oc_result.json['mdd:openconfig']['openconfig-system:system']['logging']['remote-servers']['remote-server'][2]['selectors']['selector'][0]['facility'] == 'openconfig-system-logging:SYSLOG'"
-            - "oc_result.json['mdd:openconfig']['openconfig-system:system']['logging']['remote-servers']['remote-server'][2]['selectors']['selector'][0]['severity'] == 'CRITICAL'"
-            - "oc_result.json['mdd:openconfig']['openconfig-system:system']['logging']['remote-servers']['remote-server'][2]['selectors']['selector'][0]['config']['facility'] == 'openconfig-system-logging:SYSLOG'"
-            - "oc_result.json['mdd:openconfig']['openconfig-system:system']['logging']['remote-servers']['remote-server'][2]['selectors']['selector'][0]['config']['severity'] == 'CRITICAL'"
-            - "oc_result.json['mdd:openconfig']['openconfig-system:system']['logging']['remote-servers']['remote-server'][3]['host'] == '10.0.0.4'"
-            - "oc_result.json['mdd:openconfig']['openconfig-system:system']['logging']['remote-servers']['remote-server'][3]['config']['host'] == '10.0.0.4'"
-            - "oc_result.json['mdd:openconfig']['openconfig-system:system']['logging']['remote-servers']['remote-server'][3]['config']['remote-port'] == 514"
-            - "oc_result.json['mdd:openconfig']['openconfig-system:system']['logging']['remote-servers']['remote-server'][3]['config']['source-address'] == '10.7.0.1'"
-            - "oc_result.json['mdd:openconfig']['openconfig-system:system']['logging']['remote-servers']['remote-server'][3]['config']['openconfig-system-ext:use-vrf'] == 'abc'"
-            - "oc_result.json['mdd:openconfig']['openconfig-system:system']['logging']['remote-servers']['remote-server'][3]['selectors']['selector'][0]['facility'] == 'openconfig-system-logging:SYSLOG'"
-            - "oc_result.json['mdd:openconfig']['openconfig-system:system']['logging']['remote-servers']['remote-server'][3]['selectors']['selector'][0]['severity'] == 'CRITICAL'"
-            - "oc_result.json['mdd:openconfig']['openconfig-system:system']['logging']['remote-servers']['remote-server'][3]['selectors']['selector'][0]['config']['facility'] == 'openconfig-system-logging:SYSLOG'"
-            - "oc_result.json['mdd:openconfig']['openconfig-system:system']['logging']['remote-servers']['remote-server'][3]['selectors']['selector'][0]['config']['severity'] == 'CRITICAL'"
-
-            - "'openconfig-system-ext:aes128-ctr' in oc_result.json['mdd:openconfig']['openconfig-system:system']['ssh-server']['openconfig-system-ext:algorithm']['config']['encryption']"
-            - "'openconfig-system-ext:aes192-ctr' in oc_result.json['mdd:openconfig']['openconfig-system:system']['ssh-server']['openconfig-system-ext:algorithm']['config']['encryption']"
-            - "'openconfig-system-ext:aes256-ctr' in oc_result.json['mdd:openconfig']['openconfig-system:system']['ssh-server']['openconfig-system-ext:algorithm']['config']['encryption']"
-            - "'openconfig-system-ext:hmac-sha2-256' in oc_result.json['mdd:openconfig']['openconfig-system:system']['ssh-server']['openconfig-system-ext:algorithm']['config']['mac']"
-            - "'openconfig-system-ext:hmac-sha2-512' in oc_result.json['mdd:openconfig']['openconfig-system:system']['ssh-server']['openconfig-system-ext:algorithm']['config']['mac']"
-=======
 #      - name: NSO configure aaa servers
 #        tags:
 #          - aaa_server
@@ -1369,64 +838,143 @@
 #                  secret: 'Password456'
 #          api_method: PATCH
 #
-#      - name: Execute NSO NED to OC script
-#        script: ../../../package_nso_to_oc/xe/xe_system.py
-#        args:
-#          executable: python3
-#        register: nso_to_oc_result
-#      - debug:
-#          msg: "{{nso_to_oc_result}}"
-#      - name: NSO API call
-#        uri:
-#          url: "{{ nso_api_url }}/restconf/data/tailf-ncs:devices/device={{ device }}/mdd:openconfig"
-#          url_username: "{{ nso_username }}"
-#          url_password: "{{ nso_password }}"
-#          force_basic_auth: yes
-#          validate_certs: no
-#          status_code: [200,201,204]
-#          method: GET
-#          headers: "{
-#            'Content-Type': 'application/yang-data+json',
-#            'Accept': 'application/yang-data+json'}"
-#          body_format: json
-#        delegate_to: localhost
-#        register: oc_result
-#      - debug:
-#          msg: "{{ oc_result }}"
-#      - assert:
-#          that:
-#            - "oc_result.json['mdd:openconfig']['openconfig-system:system']['config']['hostname'] == 'test123'"
-#            - "oc_result.json['mdd:openconfig']['openconfig-system:system']['config']['login-banner'] == 'login-banner'"
-#            - "oc_result.json['mdd:openconfig']['openconfig-system:system']['config']['motd-banner'] == 'motd-banner'"
-#            - "oc_result.json['mdd:openconfig']['openconfig-system:system']['config']['domain-name'] == 'test.com'"
-#            - "oc_result.json['mdd:openconfig']['openconfig-system:system']['config']['openconfig-system-ext:enable-secret'] == 'VALUE_SPECIFIED_IN_NO_LOG_PARAMETER'"
-#            - "oc_result.json['mdd:openconfig']['openconfig-system:system']['config']['openconfig-system-ext:console-exec-timeout-seconds'] == 800"
-#            - "oc_result.json['mdd:openconfig']['openconfig-system:system']['config']['openconfig-system-ext:ip-options'] == 'openconfig-system-ext:DROP'"
-#            - "oc_result.json['mdd:openconfig']['openconfig-system:system']['ssh-server']['config']['openconfig-system-ext:ssh-timeout'] == 55"
-#            - "oc_result.json['mdd:openconfig']['openconfig-system:system']['ssh-server']['config']['protocol-version'] == 'V2'"
-#            - "oc_result.json['mdd:openconfig']['openconfig-system:system']['ssh-server']['config']['openconfig-system-ext:ssh-source-interface'] == 'GigabitEthernet6'"
-#            - "oc_result.json['mdd:openconfig']['openconfig-system:system']['ssh-server']['config']['timeout'] == 800"
-#            - "oc_result.json['mdd:openconfig']['openconfig-system:system']['ssh-server']['config']['openconfig-system-ext:absolute-timeout-minutes'] == 1200"
-#            - "oc_result.json['mdd:openconfig']['openconfig-system:system']['ssh-server']['config']['session-limit'] == 16"
-#            - "oc_result.json['mdd:openconfig']['openconfig-system:system']['openconfig-system-ext:services']['config']['ip-domain-lookup'] == false"
-#            - "oc_result.json['mdd:openconfig']['openconfig-system:system']['openconfig-system-ext:services']['login-security-policy']['config']['on-success'] == true"
-#            - "oc_result.json['mdd:openconfig']['openconfig-system:system']['openconfig-system-ext:services']['login-security-policy']['config']['on-failure'] == true"
-#            - "oc_result.json['mdd:openconfig']['openconfig-system:system']['openconfig-system-ext:services']['login-security-policy']['block-for']['config']['seconds'] == 900"
-#            - "oc_result.json['mdd:openconfig']['openconfig-system:system']['openconfig-system-ext:services']['login-security-policy']['block-for']['config']['attempts'] == 3"
-#            - "oc_result.json['mdd:openconfig']['openconfig-system:system']['openconfig-system-ext:services']['login-security-policy']['block-for']['config']['within'] == 120"
-#            - "oc_result.json['mdd:openconfig']['openconfig-system:system']['openconfig-system-ext:services']['config']['archive-logging'] == true"
-#            - "oc_result.json['mdd:openconfig']['openconfig-system:system']['openconfig-system-ext:services']['config']['ip-bootp-server'] == true"
-#            - "oc_result.json['mdd:openconfig']['openconfig-system:system']['openconfig-system-ext:services']['config']['ip-dns-server'] == true"
-#            - "oc_result.json['mdd:openconfig']['openconfig-system:system']['openconfig-system-ext:services']['config']['ip-identd'] == true"
-#            - "oc_result.json['mdd:openconfig']['openconfig-system:system']['openconfig-system-ext:services']['http']['config']['http-enabled'] == false"
-#            - "oc_result.json['mdd:openconfig']['openconfig-system:system']['openconfig-system-ext:services']['config']['ip-rcmd-rcp-enable'] == true"
-#            - "oc_result.json['mdd:openconfig']['openconfig-system:system']['openconfig-system-ext:services']['config']['ip-rcmd-rsh-enable'] == true"
-#            - "oc_result.json['mdd:openconfig']['openconfig-system:system']['openconfig-system-ext:services']['config']['finger'] == true"
-#            - "oc_result.json['mdd:openconfig']['openconfig-system:system']['openconfig-system-ext:services']['config']['service-config'] == true"
-#            - "oc_result.json['mdd:openconfig']['openconfig-system:system']['openconfig-system-ext:services']['config']['service-tcp-small-servers'] == true"
-#            - "oc_result.json['mdd:openconfig']['openconfig-system:system']['openconfig-system-ext:services']['config']['service-udp-small-servers'] == true"
-#            - "oc_result.json['mdd:openconfig']['openconfig-system:system']['openconfig-system-ext:services']['config']['service-pad'] == true"
-#            - "oc_result.json['mdd:openconfig']['openconfig-system:system']['openconfig-system-ext:services']['config']['service-password-encryption'] == true"
+      - name: NSO configure logging
+        tags:
+          - logging
+        import_role:
+          name: nso-ned-device-configure
+        vars:
+          api_path: config/tailf-ned-cisco-ios:vrf
+          content: |
+            tailf-ned-cisco-ios:vrf:
+              definition:
+                - name: abc
+                  address-family:
+                    ipv4: {}
+                    ipv6: {}
+                - name: default
+                  address-family:
+                    ipv4: {}
+          api_method: PATCH
+      - name: NSO configure logging
+        tags:
+          - logging
+        import_role:
+          name: nso-ned-device-configure
+        vars:
+          api_path: config/tailf-ned-cisco-ios:interface
+          content: |
+            interface:
+              GigabitEthernet:
+                - name: 6
+                  vrf:
+                    forwarding: default
+                  ip:
+                    address:
+                      primary:
+                        address: 10.6.0.1
+                        mask: 255.255.255.0
+                - name: 7
+                  vrf:
+                    forwarding: abc
+                  ip:
+                    address:
+                      primary:
+                        address: 10.7.0.1
+                        mask: 255.255.255.0
+          api_method: PATCH
+      - name: NSO configure logging
+        tags:
+          - logging
+        import_role:
+          name: nso-ned-device-configure
+        vars:
+          api_path: config/tailf-ned-cisco-ios:logging
+          content: |
+            tailf-ned-cisco-ios:logging:
+              buffered:
+                buffer-size: 2000000
+                severity-level: 'informational'
+              console:
+                severity-level: 'informational'
+              monitor:
+                severity-level: 'alerts'
+              host:
+                ipv4:
+                  - host: '10.0.0.1'
+                  - host: '10.0.0.2'
+                ipv4-vrf:
+                  - host: '10.0.0.3'
+                    vrf: abc
+                  - host: '10.0.0.4'
+                    vrf: abc
+              source-interface:
+                - name: 'GigabitEthernet6'
+                  vrf: 'default'
+                - name: 'GigabitEthernet7'
+                  vrf: 'abc'
+              trap: 'critical'
+              facility: 'syslog'
+          api_method: PATCH
+
+      - name: Execute NSO NED to OC script
+        script: ../../../package_nso_to_oc/xe/xe_system.py
+        args:
+          executable: python3
+        register: nso_to_oc_result
+      - debug:
+          msg: "{{nso_to_oc_result}}"
+      - name: NSO API call
+        uri:
+          url: "{{ nso_api_url }}/restconf/data/tailf-ncs:devices/device={{ device }}/mdd:openconfig"
+          url_username: "{{ nso_username }}"
+          url_password: "{{ nso_password }}"
+          force_basic_auth: yes
+          validate_certs: no
+          status_code: [200,201,204]
+          method: GET
+          headers: "{
+            'Content-Type': 'application/yang-data+json',
+            'Accept': 'application/yang-data+json'}"
+          body_format: json
+        delegate_to: localhost
+        register: oc_result
+      - debug:
+          msg: "{{ oc_result }}"
+      - assert:
+          that:
+            - "oc_result.json['mdd:openconfig']['openconfig-system:system']['config']['hostname'] == 'test123'"
+            - "oc_result.json['mdd:openconfig']['openconfig-system:system']['config']['login-banner'] == 'login-banner'"
+            - "oc_result.json['mdd:openconfig']['openconfig-system:system']['config']['motd-banner'] == 'motd-banner'"
+            - "oc_result.json['mdd:openconfig']['openconfig-system:system']['config']['domain-name'] == 'test.com'"
+            - "oc_result.json['mdd:openconfig']['openconfig-system:system']['config']['openconfig-system-ext:enable-secret'] == 'VALUE_SPECIFIED_IN_NO_LOG_PARAMETER'"
+            - "oc_result.json['mdd:openconfig']['openconfig-system:system']['config']['openconfig-system-ext:console-exec-timeout-seconds'] == 800"
+            - "oc_result.json['mdd:openconfig']['openconfig-system:system']['config']['openconfig-system-ext:ip-options'] == 'openconfig-system-ext:DROP'"
+            - "oc_result.json['mdd:openconfig']['openconfig-system:system']['ssh-server']['config']['openconfig-system-ext:ssh-timeout'] == 55"
+            - "oc_result.json['mdd:openconfig']['openconfig-system:system']['ssh-server']['config']['protocol-version'] == 'V2'"
+            - "oc_result.json['mdd:openconfig']['openconfig-system:system']['ssh-server']['config']['openconfig-system-ext:ssh-source-interface'] == 'GigabitEthernet6'"
+            - "oc_result.json['mdd:openconfig']['openconfig-system:system']['ssh-server']['config']['timeout'] == 800"
+            - "oc_result.json['mdd:openconfig']['openconfig-system:system']['ssh-server']['config']['openconfig-system-ext:absolute-timeout-minutes'] == 1200"
+            - "oc_result.json['mdd:openconfig']['openconfig-system:system']['ssh-server']['config']['session-limit'] == 16"
+            - "oc_result.json['mdd:openconfig']['openconfig-system:system']['openconfig-system-ext:services']['config']['ip-domain-lookup'] == false"
+            - "oc_result.json['mdd:openconfig']['openconfig-system:system']['openconfig-system-ext:services']['login-security-policy']['config']['on-success'] == true"
+            - "oc_result.json['mdd:openconfig']['openconfig-system:system']['openconfig-system-ext:services']['login-security-policy']['config']['on-failure'] == true"
+            - "oc_result.json['mdd:openconfig']['openconfig-system:system']['openconfig-system-ext:services']['login-security-policy']['block-for']['config']['seconds'] == 900"
+            - "oc_result.json['mdd:openconfig']['openconfig-system:system']['openconfig-system-ext:services']['login-security-policy']['block-for']['config']['attempts'] == 3"
+            - "oc_result.json['mdd:openconfig']['openconfig-system:system']['openconfig-system-ext:services']['login-security-policy']['block-for']['config']['within'] == 120"
+            - "oc_result.json['mdd:openconfig']['openconfig-system:system']['openconfig-system-ext:services']['config']['archive-logging'] == true"
+            - "oc_result.json['mdd:openconfig']['openconfig-system:system']['openconfig-system-ext:services']['config']['ip-bootp-server'] == true"
+            - "oc_result.json['mdd:openconfig']['openconfig-system:system']['openconfig-system-ext:services']['config']['ip-dns-server'] == true"
+            - "oc_result.json['mdd:openconfig']['openconfig-system:system']['openconfig-system-ext:services']['config']['ip-identd'] == true"
+            - "oc_result.json['mdd:openconfig']['openconfig-system:system']['openconfig-system-ext:services']['http']['config']['http-enabled'] == false"
+            - "oc_result.json['mdd:openconfig']['openconfig-system:system']['openconfig-system-ext:services']['config']['ip-rcmd-rcp-enable'] == true"
+            - "oc_result.json['mdd:openconfig']['openconfig-system:system']['openconfig-system-ext:services']['config']['ip-rcmd-rsh-enable'] == true"
+            - "oc_result.json['mdd:openconfig']['openconfig-system:system']['openconfig-system-ext:services']['config']['finger'] == true"
+            - "oc_result.json['mdd:openconfig']['openconfig-system:system']['openconfig-system-ext:services']['config']['service-config'] == true"
+            - "oc_result.json['mdd:openconfig']['openconfig-system:system']['openconfig-system-ext:services']['config']['service-tcp-small-servers'] == true"
+            - "oc_result.json['mdd:openconfig']['openconfig-system:system']['openconfig-system-ext:services']['config']['service-udp-small-servers'] == true"
+            - "oc_result.json['mdd:openconfig']['openconfig-system:system']['openconfig-system-ext:services']['config']['service-pad'] == true"
+            - "oc_result.json['mdd:openconfig']['openconfig-system:system']['openconfig-system-ext:services']['config']['service-password-encryption'] == true"
 #            # - "oc_result.json['mdd:openconfig']['openconfig-system:system']['aaa']['server-groups']['server-group'][0]['config']['name'] == 'RADIUS-GROUP-1'"
 #            # - "oc_result.json['mdd:openconfig']['openconfig-system:system']['aaa']['server-groups']['server-group'][0]['config']['type'] == 'openconfig-aaa:RADIUS'"
 #            # - "oc_result.json['mdd:openconfig']['openconfig-system:system']['aaa']['server-groups']['server-group'][0]['name'] == 'RADIUS-GROUP-1'"
@@ -1526,12 +1074,60 @@
 #            - "oc_result.json['mdd:openconfig']['openconfig-system:system']['aaa']['authentication']['config']['authentication-method'][0] == 'openconfig-aaa-types:LOCAL'"
 #            - "oc_result.json['mdd:openconfig']['openconfig-system:system']['aaa']['authentication']['config']['authentication-method'][1] == 'openconfig-aaa-types:TACACS_ALL'"
 #            - "oc_result.json['mdd:openconfig']['openconfig-system:system']['aaa']['authentication']['config']['authentication-method'][2] == 'TACACS-GROUP-1'"
-#            - "'openconfig-system-ext:aes128-ctr' in oc_result.json['mdd:openconfig']['openconfig-system:system']['ssh-server']['openconfig-system-ext:algorithm']['config']['encryption']"
-#            - "'openconfig-system-ext:aes192-ctr' in oc_result.json['mdd:openconfig']['openconfig-system:system']['ssh-server']['openconfig-system-ext:algorithm']['config']['encryption']"
-#            - "'openconfig-system-ext:aes256-ctr' in oc_result.json['mdd:openconfig']['openconfig-system:system']['ssh-server']['openconfig-system-ext:algorithm']['config']['encryption']"
-#            - "'openconfig-system-ext:hmac-sha2-256' in oc_result.json['mdd:openconfig']['openconfig-system:system']['ssh-server']['openconfig-system-ext:algorithm']['config']['mac']"
-#            - "'openconfig-system-ext:hmac-sha2-512' in oc_result.json['mdd:openconfig']['openconfig-system:system']['ssh-server']['openconfig-system-ext:algorithm']['config']['mac']"
->>>>>>> ae5afe3f
+
+            - "oc_result.json['mdd:openconfig']['openconfig-system:system']['logging']['openconfig-system-ext:buffered']['config']['buffer-size'] == 2000000"
+            - "oc_result.json['mdd:openconfig']['openconfig-system:system']['logging']['openconfig-system-ext:buffered']['config']['enabled'] == true"
+            - "oc_result.json['mdd:openconfig']['openconfig-system:system']['logging']['openconfig-system-ext:buffered']['config']['severity'] == 'INFORMATIONAL'"
+            - "oc_result.json['mdd:openconfig']['openconfig-system:system']['logging']['console']['selectors']['selector'][0]['config']['facility'] == 'openconfig-system-logging:SYSLOG'"
+            - "oc_result.json['mdd:openconfig']['openconfig-system:system']['logging']['console']['selectors']['selector'][0]['config']['severity'] == 'INFORMATIONAL'"
+            - "oc_result.json['mdd:openconfig']['openconfig-system:system']['logging']['console']['selectors']['selector'][0]['facility'] == 'openconfig-system-logging:SYSLOG'"
+            - "oc_result.json['mdd:openconfig']['openconfig-system:system']['logging']['console']['selectors']['selector'][0]['severity'] == 'INFORMATIONAL'"
+            - "oc_result.json['mdd:openconfig']['openconfig-system:system']['logging']['openconfig-system-ext:terminal-monitor']['selectors']['selector'][0]['config']['facility'] == 'openconfig-system-logging:SYSLOG'"
+            - "oc_result.json['mdd:openconfig']['openconfig-system:system']['logging']['openconfig-system-ext:terminal-monitor']['selectors']['selector'][0]['config']['severity'] == 'ALERT'"
+            - "oc_result.json['mdd:openconfig']['openconfig-system:system']['logging']['openconfig-system-ext:terminal-monitor']['selectors']['selector'][0]['facility'] == 'openconfig-system-logging:SYSLOG'"
+            - "oc_result.json['mdd:openconfig']['openconfig-system:system']['logging']['openconfig-system-ext:terminal-monitor']['selectors']['selector'][0]['severity'] == 'ALERT'"
+            - "oc_result.json['mdd:openconfig']['openconfig-system:system']['logging']['remote-servers']['remote-server'][0]['host'] == '10.0.0.1'"
+            - "oc_result.json['mdd:openconfig']['openconfig-system:system']['logging']['remote-servers']['remote-server'][0]['config']['host'] == '10.0.0.1'"
+            - "oc_result.json['mdd:openconfig']['openconfig-system:system']['logging']['remote-servers']['remote-server'][0]['config']['remote-port'] == 514"
+            - "oc_result.json['mdd:openconfig']['openconfig-system:system']['logging']['remote-servers']['remote-server'][0]['config']['source-address'] == '10.6.0.1'"
+            - "oc_result.json['mdd:openconfig']['openconfig-system:system']['logging']['remote-servers']['remote-server'][0]['config']['openconfig-system-ext:use-vrf'] == 'default'"
+            - "oc_result.json['mdd:openconfig']['openconfig-system:system']['logging']['remote-servers']['remote-server'][0]['selectors']['selector'][0]['facility'] == 'openconfig-system-logging:SYSLOG'"
+            - "oc_result.json['mdd:openconfig']['openconfig-system:system']['logging']['remote-servers']['remote-server'][0]['selectors']['selector'][0]['severity'] == 'CRITICAL'"
+            - "oc_result.json['mdd:openconfig']['openconfig-system:system']['logging']['remote-servers']['remote-server'][0]['selectors']['selector'][0]['config']['facility'] == 'openconfig-system-logging:SYSLOG'"
+            - "oc_result.json['mdd:openconfig']['openconfig-system:system']['logging']['remote-servers']['remote-server'][0]['selectors']['selector'][0]['config']['severity'] == 'CRITICAL'"
+            - "oc_result.json['mdd:openconfig']['openconfig-system:system']['logging']['remote-servers']['remote-server'][1]['host'] == '10.0.0.2'"
+            - "oc_result.json['mdd:openconfig']['openconfig-system:system']['logging']['remote-servers']['remote-server'][1]['config']['host'] == '10.0.0.2'"
+            - "oc_result.json['mdd:openconfig']['openconfig-system:system']['logging']['remote-servers']['remote-server'][1]['config']['remote-port'] == 514"
+            - "oc_result.json['mdd:openconfig']['openconfig-system:system']['logging']['remote-servers']['remote-server'][1]['config']['source-address'] == '10.6.0.1'"
+            - "oc_result.json['mdd:openconfig']['openconfig-system:system']['logging']['remote-servers']['remote-server'][1]['config']['openconfig-system-ext:use-vrf'] == 'default'"
+            - "oc_result.json['mdd:openconfig']['openconfig-system:system']['logging']['remote-servers']['remote-server'][1]['selectors']['selector'][0]['facility'] == 'openconfig-system-logging:SYSLOG'"
+            - "oc_result.json['mdd:openconfig']['openconfig-system:system']['logging']['remote-servers']['remote-server'][1]['selectors']['selector'][0]['severity'] == 'CRITICAL'"
+            - "oc_result.json['mdd:openconfig']['openconfig-system:system']['logging']['remote-servers']['remote-server'][1]['selectors']['selector'][0]['config']['facility'] == 'openconfig-system-logging:SYSLOG'"
+            - "oc_result.json['mdd:openconfig']['openconfig-system:system']['logging']['remote-servers']['remote-server'][1]['selectors']['selector'][0]['config']['severity'] == 'CRITICAL'"
+            - "oc_result.json['mdd:openconfig']['openconfig-system:system']['logging']['remote-servers']['remote-server'][2]['host'] == '10.0.0.3'"
+            - "oc_result.json['mdd:openconfig']['openconfig-system:system']['logging']['remote-servers']['remote-server'][2]['config']['host'] == '10.0.0.3'"
+            - "oc_result.json['mdd:openconfig']['openconfig-system:system']['logging']['remote-servers']['remote-server'][2]['config']['remote-port'] == 514"
+            - "oc_result.json['mdd:openconfig']['openconfig-system:system']['logging']['remote-servers']['remote-server'][2]['config']['source-address'] == '10.7.0.1'"
+            - "oc_result.json['mdd:openconfig']['openconfig-system:system']['logging']['remote-servers']['remote-server'][2]['config']['openconfig-system-ext:use-vrf'] == 'abc'"
+            - "oc_result.json['mdd:openconfig']['openconfig-system:system']['logging']['remote-servers']['remote-server'][2]['selectors']['selector'][0]['facility'] == 'openconfig-system-logging:SYSLOG'"
+            - "oc_result.json['mdd:openconfig']['openconfig-system:system']['logging']['remote-servers']['remote-server'][2]['selectors']['selector'][0]['severity'] == 'CRITICAL'"
+            - "oc_result.json['mdd:openconfig']['openconfig-system:system']['logging']['remote-servers']['remote-server'][2]['selectors']['selector'][0]['config']['facility'] == 'openconfig-system-logging:SYSLOG'"
+            - "oc_result.json['mdd:openconfig']['openconfig-system:system']['logging']['remote-servers']['remote-server'][2]['selectors']['selector'][0]['config']['severity'] == 'CRITICAL'"
+            - "oc_result.json['mdd:openconfig']['openconfig-system:system']['logging']['remote-servers']['remote-server'][3]['host'] == '10.0.0.4'"
+            - "oc_result.json['mdd:openconfig']['openconfig-system:system']['logging']['remote-servers']['remote-server'][3]['config']['host'] == '10.0.0.4'"
+            - "oc_result.json['mdd:openconfig']['openconfig-system:system']['logging']['remote-servers']['remote-server'][3]['config']['remote-port'] == 514"
+            - "oc_result.json['mdd:openconfig']['openconfig-system:system']['logging']['remote-servers']['remote-server'][3]['config']['source-address'] == '10.7.0.1'"
+            - "oc_result.json['mdd:openconfig']['openconfig-system:system']['logging']['remote-servers']['remote-server'][3]['config']['openconfig-system-ext:use-vrf'] == 'abc'"
+            - "oc_result.json['mdd:openconfig']['openconfig-system:system']['logging']['remote-servers']['remote-server'][3]['selectors']['selector'][0]['facility'] == 'openconfig-system-logging:SYSLOG'"
+            - "oc_result.json['mdd:openconfig']['openconfig-system:system']['logging']['remote-servers']['remote-server'][3]['selectors']['selector'][0]['severity'] == 'CRITICAL'"
+            - "oc_result.json['mdd:openconfig']['openconfig-system:system']['logging']['remote-servers']['remote-server'][3]['selectors']['selector'][0]['config']['facility'] == 'openconfig-system-logging:SYSLOG'"
+            - "oc_result.json['mdd:openconfig']['openconfig-system:system']['logging']['remote-servers']['remote-server'][3]['selectors']['selector'][0]['config']['severity'] == 'CRITICAL'"
+
+            - "'openconfig-system-ext:aes128-ctr' in oc_result.json['mdd:openconfig']['openconfig-system:system']['ssh-server']['openconfig-system-ext:algorithm']['config']['encryption']"
+            - "'openconfig-system-ext:aes192-ctr' in oc_result.json['mdd:openconfig']['openconfig-system:system']['ssh-server']['openconfig-system-ext:algorithm']['config']['encryption']"
+            - "'openconfig-system-ext:aes256-ctr' in oc_result.json['mdd:openconfig']['openconfig-system:system']['ssh-server']['openconfig-system-ext:algorithm']['config']['encryption']"
+            - "'openconfig-system-ext:hmac-sha2-256' in oc_result.json['mdd:openconfig']['openconfig-system:system']['ssh-server']['openconfig-system-ext:algorithm']['config']['mac']"
+            - "'openconfig-system-ext:hmac-sha2-512' in oc_result.json['mdd:openconfig']['openconfig-system:system']['ssh-server']['openconfig-system-ext:algorithm']['config']['mac']"
 
       - name: NSO configure ntp authenticate
         tags:
