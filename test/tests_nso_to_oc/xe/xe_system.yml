---
- hosts: localhost
  gather_facts: no
  environment:
    NSO_DEVICE: xe1
  vars:
    device: "{{ lookup('env', 'TEST_DEVICE_XEROUTER') | default('xe1', True) }}"
  tasks:
    - set_fact:
        ntp_auth_key_1:
          key-id: 1
          config:
            key-id: 1
            key-type: openconfig-system:NTP_AUTH_MD5
            key-value: password1
        ntp_1:
          address: 10.0.0.1
          config:
            address: 10.0.0.1
            association-type: PEER
            iburst: true
            openconfig-system-ext:ntp-auth-key-id: 1
            port: 123
            prefer: true
            version: 4
        ntp_2:
          address: 10.0.0.2
          config:
            address: 10.0.0.2
            association-type: PEER
            iburst: false
            openconfig-system-ext:ntp-auth-key-id: 2
            openconfig-system-ext:ntp-use-vrf: abc
            port: 123
            prefer: false
            version: 4
        ntp_3:
          address: 10.0.0.3
          config:
            address: 10.0.0.3
            association-type: SERVER
            iburst: false
            port: 123
            prefer: false
            version: 4
        ntp_4:
          address: 10.0.0.4
          config:
            address: 10.0.0.4
            association-type: SERVER
            iburst: false
            openconfig-system-ext:ntp-auth-key-id: 1
            openconfig-system-ext:ntp-source-address: 10.6.0.1
            port: 123
            prefer: false
            version: 3
        ntp_5:
          address: 10.0.0.5
          config:
            address: 10.0.0.5
            association-type: SERVER
            iburst: false
            openconfig-system-ext:ntp-auth-key-id: 2
            openconfig-system-ext:ntp-use-vrf: abc
            port: 123
            prefer: false
            version: 4
    - name: Run XE system tests 1/3
      include_role:
        name: ned-to-oc-test
      vars:
        will_load_rollback: False
        script_path: ../../../package_nso_to_oc/xe/xe_system.py
        api_test_data:
          - name: Set up OC service config
            tags:
              - oc_set_up
            api_path: mdd:openconfig
            api_method: PUT
            content: |
              mdd:openconfig:
                openconfig-network-instance:network-instances:
                  network-instance:
                    - name: 'default'
                      config:
                        name: 'default'
                        type: 'DEFAULT_INSTANCE'
                        enabled: true
                    - name: 'abc'
                      config:
                        name: 'abc'
                        type: 'L3VRF'
                        enabled: true
                        enabled-address-families:
                          - 'IPV4'
                      interfaces:
                        interface:
                          - id: 'GigabitEthernet7'
                            config:
                              id: 'GigabitEthernet7'
                              interface: 'GigabitEthernet7'
                              subinterface: 0
                openconfig-system:system:
                  config:
                    hostname: 'test'
                openconfig-interfaces:interfaces:
                  interface:
                    - config:
                        name: 'GigabitEthernet1'
                        type: 'ethernetCsmacd'
                        enabled: true
                      name: 'GigabitEthernet1'
                      subinterfaces:
                        subinterface:
                          - config:
                              index: 0
                            index: 0
                            openconfig-if-ip:ipv4:
                              config:
                                dhcp-client: true
                    - config:
                        name: 'GigabitEthernet2'
                        type: 'ethernetCsmacd'
                      name: 'GigabitEthernet2'
                      subinterfaces:
                        subinterface:
                          - config:
                              index: 0
                            index: 0
                            openconfig-if-ip:ipv4:
                              config:
                                dhcp-client: true
                    - config:
                        name: 'GigabitEthernet3'
                        type: 'ethernetCsmacd'
                      name: 'GigabitEthernet3'
                      subinterfaces:
                        subinterface:
                          - config:
                              index: 0
                            index: 0
                            openconfig-if-ip:ipv4:
                              config:
                                dhcp-client: true
                    - config:
                        name: 'GigabitEthernet4'
                        type: 'ethernetCsmacd'
                      name: 'GigabitEthernet4'
                      subinterfaces:
                        subinterface:
                          - config:
                              index: 0
                            index: 0
                            openconfig-if-ip:ipv4:
                              config:
                                dhcp-client: true
                    - config:
                        name: 'GigabitEthernet5'
                        type: 'ethernetCsmacd'
                      name: 'GigabitEthernet5'
                      subinterfaces:
                        subinterface:
                          - config:
                              index: 0
                            index: 0
                            openconfig-if-ip:ipv4:
                              config:
                                dhcp-client: true
                    - config:
                        name: 'GigabitEthernet6'
                        type: 'ethernetCsmacd'
                      name: 'GigabitEthernet6'
                      subinterfaces:
                        subinterface:
                          - config:
                              index: 0
                            index: 0
                            openconfig-if-ip:ipv4:
                              addresses:
                                address:
                                  - config:
                                      ip: '10.6.0.1'
                                      prefix-length: 30
                                    ip: '10.6.0.1'
                              config:
                                dhcp-client: false
                    - config:
                        name: 'GigabitEthernet7'
                        type: 'ethernetCsmacd'
                      name: 'GigabitEthernet7'
                      subinterfaces:
                        subinterface:
                          - config:
                              index: 0
                            index: 0
                            openconfig-if-ip:ipv4:
                              addresses:
                                address:
                                  - config:
                                      ip: '10.7.0.1'
                                      prefix-length: 30
                                    ip: '10.7.0.1'
                              config:
                                dhcp-client: false
                    - config:
                        name: 'GigabitEthernet8'
                        type: 'ethernetCsmacd'
                      name: 'GigabitEthernet8'
                      subinterfaces:
                        subinterface:
                          - config:
                              index: 0
                            index: 0
                            openconfig-if-ip:ipv4:
                              config:
                                dhcp-client: true
          - name: NED system init
            tags:
              - ned_init_1_of_1
            api_path: config
            api_method: PATCH
            content: | 
              config:
                tailf-ned-cisco-ios:hostname: test123
                tailf-ned-cisco-ios:banner:
                  login: login-banner
                  motd: motd-banner
                tailf-ned-cisco-ios:interface:
                  GigabitEthernet:
                    - name: 6
                      ip:
                        address:
                          primary:
                            address: 10.6.0.1
                            mask: 255.255.255.0
                tailf-ned-cisco-ios:ip:
                  domain:
                    name: test.com
                    lookup-conf:
                      lookup: false
                  options:
                    drop: [null]
                  ssh:
                    source-interface:
                      GigabitEthernet: 6
                    time-out: 55
                    version: 2
                    server:
                      algorithm:
                        mac:
                          - hmac-sha2-256
                          - hmac-sha2-512
                        encryption:
                          - aes128-ctr
                          - aes192-ctr
                          - aes256-ctr
                  bootp:
                    server: true
                  dns:
                    server: {}
                  identd:
                    - null
                  http:
                    server: false
                  rcmd:
                    rcp-enable:
                      - null
                    rsh-enable:
                      - null
                  finger: {}
                tailf-ned-cisco-ios:enable:
                  secret:
                    secret: admin
                    type: 0
                tailf-ned-cisco-ios:line:
                  console:
                    - exec-timeout:
                        minutes: 13
                        seconds: 20
                      first: 0
                      stopbits: 1
                  vty:
                    - exec-timeout:
                        minutes: 13
                        seconds: 20
                      first: 0
                      last: 4
                    - absolute-timeout: 1200
                      first: 0
                      last: 4
                    - session-limit: 16
                      first: 0
                      last: 4
                tailf-ned-cisco-ios:login:
                  on-success:
                    log:
                      - null
                  on-failure:
                    log:
                      - null
                  block-for:
                    seconds: 900
                    attempts: 3
                    within: 120
                tailf-ned-cisco-ios:archive:
                  log:
                    config:
                      logging:
                        enable:
                          - null
                tailf-ned-cisco-ios:service:
                  config:
                    - null
                  tcp-small-servers:
                    - null
                  udp-small-servers:
                    - null
                  conf:
                    pad: true
                  password-encryption: {}
        #   - name: NED AAA servers init
        #     tags:
        #       - aaa_servers_init
        #     api_path: config/tailf-ned-cisco-ios:aaa
        #     api_method: PATCH
        #     content: |
        #       tailf-ned-cisco-ios:aaa:
        #         new-model: {}
        #         group:
        #           server:
        #             tacacs-plus:
        #               - name: 'TACACS-GROUP-1'
        #                 ip:
        #                   tacacs:
        #                     source-interface:
        #                       GigabitEthernet: 6
        #                 server:
        #                   name:
        #                     - name: 'TACACSSVR1'
        #                     - name: 'TACACSSVR3'
        #               - name: 'TACACS-GROUP-2'
        #                 ip:
        #                   tacacs:
        #                     source-interface:
        #                       GigabitEthernet: 6
        #                 server:
        #                   name:
        #                     - name: 'TACACSSVR2'
        #                     - name: 'TACACSSVR4'
        #             # radius:
        #             #   - name: 'RADIUS-GROUP-1'
        #             #     ip:
        #             #       radius:
        #             #         source-interface:
        #             #           GigabitEthernet: 6
        #             #     server:
        #             #       name:
        #             #         - name: 'RADIUSSVR1'
        #             #         - name: 'RADIUSSVR3'
        #             #   - name: 'RADIUS-GROUP-2'
        #             #     ip:
        #             #       radius:
        #             #         source-interface:
        #             #           GigabitEthernet: 6
        #             #     server:
        #             #       name:
        #             #         - name: 'RADIUSSVR2'
        #             #         - name: 'RADIUSSVR4'
        #   - name: NED TACACS servers init
        #     tags:
        #       - tacacs_servers_init
        #     api_path: config/tailf-ned-cisco-ios:tacacs
        #     api_method: PATCH
        #     content: |
        #       tailf-ned-cisco-ios:tacacs:
        #         server:
        #           - name: 'TACACSSVR1'
        #             address:
        #               ipv4: '10.1.1.1'
        #             port: 111
        #             timeout: 10
        #             key:
        #               type: 0
        #               secret: password1
        #           - name: 'TACACSSVR2'
        #             address:
        #               ipv4: '10.1.1.2'
        #             port: 222
        #             timeout: 20
        #             key:
        #               type: 0
        #               secret: password2
        #           - name: 'TACACSSVR3'
        #             address:
        #               ipv4: '10.1.1.3'
        #             port: 333
        #             timeout: 30
        #             key:
        #               type: 5
        #               secret: password3
        #           - name: 'TACACSSVR4'
        #             address:
        #               ipv4: '10.1.1.4'
        #             port: 444
        #             timeout: 40
        #             key:
        #               type: 5
        #               secret: password4
        #   # TODO - fix radius rollback error
        #   # - name: NED RADIUS servers init
        #   #   tags:
        #   #     - radius_servers_init
        #   #   api_path: config/tailf-ned-cisco-ios:radius
        #   #   api_method: PATCH
        #   #   content: |
        #   #     tailf-ned-cisco-ios:radius:
        #   #       server:
        #   #         - id: 'RADIUSSVR1'
        #   #           address:
        #   #             ipv4:
        #   #               host: '10.2.2.1'
        #   #               acct-port: 1853
        #   #               auth-port: 1852
        #   #           timeout: 10
        #   #           key:
        #   #             type: 0
        #   #             secret: password1
        #   #         - id: 'RADIUSSVR2'
        #   #           address:
        #   #             ipv4:
        #   #               host: '10.2.2.2'
        #   #               acct-port: 1853
        #   #               auth-port: 1852
        #   #           timeout: 20
        #   #           key:
        #   #             type: 0
        #   #             secret: password2
        #   #         - id: 'RADIUSSVR3'
        #   #           address:
        #   #             ipv4:
        #   #               host: '10.2.2.3'
        #   #               acct-port: 1853
        #   #               auth-port: 1852
        #   #           timeout: 30
        #   #           key:
        #   #             type: 5
        #   #             secret: password3
        #   #         - id: 'RADIUSSVR4'
        #   #           address:
        #   #             ipv4:
        #   #               host: '10.2.2.4'
        #   #               acct-port: 1853
        #   #               auth-port: 1852
        #   #           timeout: 40
        #   #           key:
        #   #             type: 5
        #   #             secret: password4
        #   - name: NED AAA accounting init
        #     tags:
        #       - aaa_accounting_init
        #     api_path: config/tailf-ned-cisco-ios:aaa/accounting
        #     api_method: PATCH
        #     content: |
        #       accounting:
        #         commands:
        #           - level: '15'
        #             name: 'default'
        #             action-type: 'stop-only'
        #             group: 'TACACS-GROUP-1'
        #             group2:
        #               group: 'TACACS-GROUP-2'
        #             group3:
        #               group: 'tacacs+'
        #         exec:
        #           - name: 'default'
        #             action-type: 'start-stop'
        #             group: 'TACACS-GROUP-1'
        #             group2:
        #               group: 'TACACS-GROUP-2'
        #             group3:
        #               group: 'tacacs+'
        #   - name: NED AAA authorization init
        #     tags:
        #       - aaa_authorization_init
        #     api_path: config/tailf-ned-cisco-ios:aaa/authorization
        #     api_method: PATCH
        #     content: |
        #       authorization:
        #         exec:
        #           - name: 'default'
        #             tacacsplus: {}
        #             local: {}
        #             group: 'TACACS-GROUP-1'
        #         commands:
        #           - level: 15
        #             name: 'default'
        #             tacacsplus: {}
        #             local: {}
        #             group: 'TACACS-GROUP-1'
        #   - name: NED AAA authentication init
        #     tags:
        #       - aaa_authentication_init
        #     api_path: config/tailf-ned-cisco-ios:aaa/authentication
        #     api_method: PATCH
        #     content: |
        #       authentication:
        #         login:
        #           - name: 'default'
        #             local: {}
        #             tacacsplus: {}
        #             group: 'TACACS-GROUP-1'
        #   - name: NED username init
        #     tags:
        #       - username_init
        #     api_path: config/tailf-ned-cisco-ios:username
        #     api_method: PATCH
        #     content: |
        #       username:
        #         - name: 'admin-user'
        #           privilege: 15
        #           secret:
        #             type: 0
        #             secret: 'Password'
        #         - name: 'user1'
        #           secret:
        #             type: 0
        #             secret: 'Password123'
        #         - name: 'user2'
        #           secret:
        #             type: 0
        #             secret: 'Password456'
<<<<<<< HEAD
          - name: NSO clock_timezone init
            tags:
              - clock_timezone_init
            api_path: config/tailf-ned-cisco-ios:clock
            api_method: PATCH
            content: | 
              clock:
                timezone:
                  zone: "CST"
                  hours: -6
                  minutes: 0
        assertions:
        #  # NSO configure no boot network (no test for negative assertion)
        #  - "oc_result.json['mdd:openconfig']['openconfig-system:system']['config']['hostname'] == 'test123'"
        #  - "oc_result.json['mdd:openconfig']['openconfig-system:system']['config']['login-banner'] == 'login-banner'"
        #  - "oc_result.json['mdd:openconfig']['openconfig-system:system']['config']['motd-banner'] == 'motd-banner'"
        #  - "oc_result.json['mdd:openconfig']['openconfig-system:system']['config']['domain-name'] == 'test.com'"
        #  - "oc_result.json['mdd:openconfig']['openconfig-system:system']['config']['openconfig-system-ext:enable-secret'] == 'VALUE_SPECIFIED_IN_NO_LOG_PARAMETER'"
        #  - "oc_result.json['mdd:openconfig']['openconfig-system:system']['config']['openconfig-system-ext:console-exec-timeout-seconds'] == 800"
        #  - "oc_result.json['mdd:openconfig']['openconfig-system:system']['config']['openconfig-system-ext:ip-options'] == 'openconfig-system-ext:DROP'"
        #  - "oc_result.json['mdd:openconfig']['openconfig-system:system']['ssh-server']['config']['openconfig-system-ext:ssh-timeout'] == 55"
        #  - "oc_result.json['mdd:openconfig']['openconfig-system:system']['ssh-server']['config']['protocol-version'] == 'V2'"
        #  - "oc_result.json['mdd:openconfig']['openconfig-system:system']['ssh-server']['config']['openconfig-system-ext:ssh-source-interface'] == 'GigabitEthernet6'"
        #  - "oc_result.json['mdd:openconfig']['openconfig-system:system']['ssh-server']['config']['timeout'] == 800"
        #  - "oc_result.json['mdd:openconfig']['openconfig-system:system']['ssh-server']['config']['openconfig-system-ext:absolute-timeout-minutes'] == 1200"
        #  - "oc_result.json['mdd:openconfig']['openconfig-system:system']['ssh-server']['config']['session-limit'] == 16"
        #  - "oc_result.json['mdd:openconfig']['openconfig-system:system']['openconfig-system-ext:services']['config']['ip-domain-lookup'] == false"
        #  - "oc_result.json['mdd:openconfig']['openconfig-system:system']['openconfig-system-ext:services']['login-security-policy']['config']['on-success'] == true"
        #  - "oc_result.json['mdd:openconfig']['openconfig-system:system']['openconfig-system-ext:services']['login-security-policy']['config']['on-failure'] == true"
        #  - "oc_result.json['mdd:openconfig']['openconfig-system:system']['openconfig-system-ext:services']['login-security-policy']['block-for']['config']['seconds'] == 900"
        #  - "oc_result.json['mdd:openconfig']['openconfig-system:system']['openconfig-system-ext:services']['login-security-policy']['block-for']['config']['attempts'] == 3"
        #  - "oc_result.json['mdd:openconfig']['openconfig-system:system']['openconfig-system-ext:services']['login-security-policy']['block-for']['config']['within'] == 120"
        #  - "oc_result.json['mdd:openconfig']['openconfig-system:system']['openconfig-system-ext:services']['config']['archive-logging'] == true"
        #  - "oc_result.json['mdd:openconfig']['openconfig-system:system']['openconfig-system-ext:services']['config']['ip-bootp-server'] == true"
        #  - "oc_result.json['mdd:openconfig']['openconfig-system:system']['openconfig-system-ext:services']['config']['ip-dns-server'] == true"
        #  - "oc_result.json['mdd:openconfig']['openconfig-system:system']['openconfig-system-ext:services']['config']['ip-identd'] == true"
        #  - "oc_result.json['mdd:openconfig']['openconfig-system:system']['openconfig-system-ext:services']['http']['config']['http-enabled'] == false"
        #  - "oc_result.json['mdd:openconfig']['openconfig-system:system']['openconfig-system-ext:services']['config']['ip-rcmd-rcp-enable'] == true"
        #  - "oc_result.json['mdd:openconfig']['openconfig-system:system']['openconfig-system-ext:services']['config']['ip-rcmd-rsh-enable'] == true"
        #  - "oc_result.json['mdd:openconfig']['openconfig-system:system']['openconfig-system-ext:services']['config']['finger'] == true"
        #  - "oc_result.json['mdd:openconfig']['openconfig-system:system']['openconfig-system-ext:services']['config']['service-config'] == true"
        #  - "oc_result.json['mdd:openconfig']['openconfig-system:system']['openconfig-system-ext:services']['config']['service-tcp-small-servers'] == true"
        #  - "oc_result.json['mdd:openconfig']['openconfig-system:system']['openconfig-system-ext:services']['config']['service-udp-small-servers'] == true"
        #  - "oc_result.json['mdd:openconfig']['openconfig-system:system']['openconfig-system-ext:services']['config']['service-pad'] == true"
        #  - "oc_result.json['mdd:openconfig']['openconfig-system:system']['openconfig-system-ext:services']['config']['service-password-encryption'] == true"
=======
        # assertions:
        #   # NSO configure no boot network (no test for negative assertion)
        #   - "oc_result.json['mdd:openconfig']['openconfig-system:system']['config']['hostname'] == 'test123'"
        #   - "oc_result.json['mdd:openconfig']['openconfig-system:system']['config']['login-banner'] == 'login-banner'"
        #   - "oc_result.json['mdd:openconfig']['openconfig-system:system']['config']['motd-banner'] == 'motd-banner'"
        #   - "oc_result.json['mdd:openconfig']['openconfig-system:system']['config']['domain-name'] == 'test.com'"
        #   - "oc_result.json['mdd:openconfig']['openconfig-system:system']['config']['openconfig-system-ext:enable-secret'] == 'VALUE_SPECIFIED_IN_NO_LOG_PARAMETER'"
        #   - "oc_result.json['mdd:openconfig']['openconfig-system:system']['config']['openconfig-system-ext:console-exec-timeout-seconds'] == 800"
        #   - "oc_result.json['mdd:openconfig']['openconfig-system:system']['config']['openconfig-system-ext:ip-options'] == 'openconfig-system-ext:DROP'"
        #   - "oc_result.json['mdd:openconfig']['openconfig-system:system']['ssh-server']['config']['openconfig-system-ext:ssh-timeout'] == 55"
        #   - "oc_result.json['mdd:openconfig']['openconfig-system:system']['ssh-server']['config']['protocol-version'] == 'V2'"
        #   - "oc_result.json['mdd:openconfig']['openconfig-system:system']['ssh-server']['config']['openconfig-system-ext:ssh-source-interface'] == 'GigabitEthernet6'"
        #   - "oc_result.json['mdd:openconfig']['openconfig-system:system']['ssh-server']['config']['timeout'] == 800"
        #   - "oc_result.json['mdd:openconfig']['openconfig-system:system']['ssh-server']['config']['openconfig-system-ext:absolute-timeout-minutes'] == 1200"
        #   - "oc_result.json['mdd:openconfig']['openconfig-system:system']['ssh-server']['config']['session-limit'] == 16"
        #   - "oc_result.json['mdd:openconfig']['openconfig-system:system']['openconfig-system-ext:services']['config']['ip-domain-lookup'] == false"
        #   - "oc_result.json['mdd:openconfig']['openconfig-system:system']['openconfig-system-ext:services']['login-security-policy']['config']['on-success'] == true"
        #   - "oc_result.json['mdd:openconfig']['openconfig-system:system']['openconfig-system-ext:services']['login-security-policy']['config']['on-failure'] == true"
        #   - "oc_result.json['mdd:openconfig']['openconfig-system:system']['openconfig-system-ext:services']['login-security-policy']['block-for']['config']['seconds'] == 900"
        #   - "oc_result.json['mdd:openconfig']['openconfig-system:system']['openconfig-system-ext:services']['login-security-policy']['block-for']['config']['attempts'] == 3"
        #   - "oc_result.json['mdd:openconfig']['openconfig-system:system']['openconfig-system-ext:services']['login-security-policy']['block-for']['config']['within'] == 120"
        #   - "oc_result.json['mdd:openconfig']['openconfig-system:system']['openconfig-system-ext:services']['config']['archive-logging'] == true"
        #   - "oc_result.json['mdd:openconfig']['openconfig-system:system']['openconfig-system-ext:services']['config']['ip-bootp-server'] == true"
        #   - "oc_result.json['mdd:openconfig']['openconfig-system:system']['openconfig-system-ext:services']['config']['ip-dns-server'] == true"
        #   - "oc_result.json['mdd:openconfig']['openconfig-system:system']['openconfig-system-ext:services']['config']['ip-identd'] == true"
        #   - "oc_result.json['mdd:openconfig']['openconfig-system:system']['openconfig-system-ext:services']['http']['config']['http-enabled'] == false"
        #   - "oc_result.json['mdd:openconfig']['openconfig-system:system']['openconfig-system-ext:services']['config']['ip-rcmd-rcp-enable'] == true"
        #   - "oc_result.json['mdd:openconfig']['openconfig-system:system']['openconfig-system-ext:services']['config']['ip-rcmd-rsh-enable'] == true"
        #   - "oc_result.json['mdd:openconfig']['openconfig-system:system']['openconfig-system-ext:services']['config']['finger'] == true"
        #   - "oc_result.json['mdd:openconfig']['openconfig-system:system']['openconfig-system-ext:services']['config']['service-config'] == true"
        #   - "oc_result.json['mdd:openconfig']['openconfig-system:system']['openconfig-system-ext:services']['config']['service-tcp-small-servers'] == true"
        #   - "oc_result.json['mdd:openconfig']['openconfig-system:system']['openconfig-system-ext:services']['config']['service-udp-small-servers'] == true"
        #   - "oc_result.json['mdd:openconfig']['openconfig-system:system']['openconfig-system-ext:services']['config']['service-pad'] == true"
        #   - "oc_result.json['mdd:openconfig']['openconfig-system:system']['openconfig-system-ext:services']['config']['service-password-encryption'] == true"
>>>>>>> 19049142
        #   # - "oc_result.json['mdd:openconfig']['openconfig-system:system']['aaa']['server-groups']['server-group'][0]['config']['name'] == 'RADIUS-GROUP-1'"
        #   # - "oc_result.json['mdd:openconfig']['openconfig-system:system']['aaa']['server-groups']['server-group'][0]['config']['type'] == 'openconfig-aaa:RADIUS'"
        #   # - "oc_result.json['mdd:openconfig']['openconfig-system:system']['aaa']['server-groups']['server-group'][0]['name'] == 'RADIUS-GROUP-1'"
        #   # - "oc_result.json['mdd:openconfig']['openconfig-system:system']['aaa']['server-groups']['server-group'][1]['config']['name'] == 'RADIUS-GROUP-2'"
        #   # - "oc_result.json['mdd:openconfig']['openconfig-system:system']['aaa']['server-groups']['server-group'][1]['config']['type'] == 'openconfig-aaa:RADIUS'"
        #   # - "oc_result.json['mdd:openconfig']['openconfig-system:system']['aaa']['server-groups']['server-group'][1]['name'] == 'RADIUS-GROUP-2'"
        #   - "oc_result.json['mdd:openconfig']['openconfig-system:system']['aaa']['server-groups']['server-group'][0]['config']['name'] == 'TACACS-GROUP-1'"
        #   - "oc_result.json['mdd:openconfig']['openconfig-system:system']['aaa']['server-groups']['server-group'][0]['config']['type'] == 'openconfig-aaa:TACACS'"
        #   - "oc_result.json['mdd:openconfig']['openconfig-system:system']['aaa']['server-groups']['server-group'][0]['name'] == 'TACACS-GROUP-1'"
        #   - "oc_result.json['mdd:openconfig']['openconfig-system:system']['aaa']['server-groups']['server-group'][1]['config']['name'] == 'TACACS-GROUP-2'"
        #   - "oc_result.json['mdd:openconfig']['openconfig-system:system']['aaa']['server-groups']['server-group'][1]['config']['type'] == 'openconfig-aaa:TACACS'"
        #   - "oc_result.json['mdd:openconfig']['openconfig-system:system']['aaa']['server-groups']['server-group'][1]['name'] == 'TACACS-GROUP-2'"
        #   - "oc_result.json['mdd:openconfig']['openconfig-system:system']['aaa']['server-groups']['server-group'][0]['servers']['server'][0]['address'] == '10.1.1.1'"
        #   - "oc_result.json['mdd:openconfig']['openconfig-system:system']['aaa']['server-groups']['server-group'][0]['servers']['server'][0]['config']['address'] == '10.1.1.1'"
        #   - "oc_result.json['mdd:openconfig']['openconfig-system:system']['aaa']['server-groups']['server-group'][0]['servers']['server'][0]['config']['name'] == 'TACACSSVR1'"
        #   - "oc_result.json['mdd:openconfig']['openconfig-system:system']['aaa']['server-groups']['server-group'][0]['servers']['server'][0]['config']['timeout'] == 10"
        #   - "oc_result.json['mdd:openconfig']['openconfig-system:system']['aaa']['server-groups']['server-group'][0]['servers']['server'][0]['tacacs']['config']['port'] == 111"
        #   - "oc_result.json['mdd:openconfig']['openconfig-system:system']['aaa']['server-groups']['server-group'][0]['servers']['server'][0]['tacacs']['config']['secret-key'] == 'password1'"
        #   - "oc_result.json['mdd:openconfig']['openconfig-system:system']['aaa']['server-groups']['server-group'][0]['servers']['server'][0]['tacacs']['config']['source-address'] == '10.6.0.1'"
        #   - "oc_result.json['mdd:openconfig']['openconfig-system:system']['aaa']['server-groups']['server-group'][0]['servers']['server'][1]['address'] == '10.1.1.3'"
        #   - "oc_result.json['mdd:openconfig']['openconfig-system:system']['aaa']['server-groups']['server-group'][0]['servers']['server'][1]['config']['address'] == '10.1.1.3'"
        #   - "oc_result.json['mdd:openconfig']['openconfig-system:system']['aaa']['server-groups']['server-group'][0]['servers']['server'][1]['config']['name'] == 'TACACSSVR3'"
        #   - "oc_result.json['mdd:openconfig']['openconfig-system:system']['aaa']['server-groups']['server-group'][0]['servers']['server'][1]['config']['timeout'] == 30"
        #   - "oc_result.json['mdd:openconfig']['openconfig-system:system']['aaa']['server-groups']['server-group'][0]['servers']['server'][1]['tacacs']['config']['port'] == 333"
        #   - "oc_result.json['mdd:openconfig']['openconfig-system:system']['aaa']['server-groups']['server-group'][0]['servers']['server'][1]['tacacs']['config']['secret-key'] == 'password3'"
        #   - "oc_result.json['mdd:openconfig']['openconfig-system:system']['aaa']['server-groups']['server-group'][0]['servers']['server'][1]['tacacs']['config']['source-address'] == '10.6.0.1'"
        #   - "oc_result.json['mdd:openconfig']['openconfig-system:system']['aaa']['server-groups']['server-group'][1]['servers']['server'][0]['address'] == '10.1.1.2'"
        #   - "oc_result.json['mdd:openconfig']['openconfig-system:system']['aaa']['server-groups']['server-group'][1]['servers']['server'][0]['config']['address'] == '10.1.1.2'"
        #   - "oc_result.json['mdd:openconfig']['openconfig-system:system']['aaa']['server-groups']['server-group'][1]['servers']['server'][0]['config']['name'] == 'TACACSSVR2'"
        #   - "oc_result.json['mdd:openconfig']['openconfig-system:system']['aaa']['server-groups']['server-group'][1]['servers']['server'][0]['config']['timeout'] == 20"
        #   - "oc_result.json['mdd:openconfig']['openconfig-system:system']['aaa']['server-groups']['server-group'][1]['servers']['server'][0]['tacacs']['config']['port'] == 222"
        #   - "oc_result.json['mdd:openconfig']['openconfig-system:system']['aaa']['server-groups']['server-group'][1]['servers']['server'][0]['tacacs']['config']['secret-key'] == 'password2'"
        #   - "oc_result.json['mdd:openconfig']['openconfig-system:system']['aaa']['server-groups']['server-group'][1]['servers']['server'][0]['tacacs']['config']['source-address'] == '10.6.0.1'"
        #   - "oc_result.json['mdd:openconfig']['openconfig-system:system']['aaa']['server-groups']['server-group'][1]['servers']['server'][1]['address'] == '10.1.1.4'"
        #   - "oc_result.json['mdd:openconfig']['openconfig-system:system']['aaa']['server-groups']['server-group'][1]['servers']['server'][1]['config']['address'] == '10.1.1.4'"
        #   - "oc_result.json['mdd:openconfig']['openconfig-system:system']['aaa']['server-groups']['server-group'][1]['servers']['server'][1]['config']['name'] == 'TACACSSVR4'"
        #   - "oc_result.json['mdd:openconfig']['openconfig-system:system']['aaa']['server-groups']['server-group'][1]['servers']['server'][1]['config']['timeout'] == 40"
        #   - "oc_result.json['mdd:openconfig']['openconfig-system:system']['aaa']['server-groups']['server-group'][1]['servers']['server'][1]['tacacs']['config']['port'] == 444"
        #   - "oc_result.json['mdd:openconfig']['openconfig-system:system']['aaa']['server-groups']['server-group'][1]['servers']['server'][1]['tacacs']['config']['secret-key'] == 'password4'"
        #   - "oc_result.json['mdd:openconfig']['openconfig-system:system']['aaa']['server-groups']['server-group'][1]['servers']['server'][1]['tacacs']['config']['source-address'] == '10.6.0.1'"
        #   # - "oc_result.json['mdd:openconfig']['openconfig-system:system']['aaa']['server-groups']['server-group'][0]['servers']['server'][0]['address'] == '10.2.2.1'"
        #   # - "oc_result.json['mdd:openconfig']['openconfig-system:system']['aaa']['server-groups']['server-group'][0]['servers']['server'][0]['config']['address'] == '10.2.2.1'"
        #   # - "oc_result.json['mdd:openconfig']['openconfig-system:system']['aaa']['server-groups']['server-group'][0]['servers']['server'][0]['config']['name'] == 'RADIUSSVR1'"
        #   # - "oc_result.json['mdd:openconfig']['openconfig-system:system']['aaa']['server-groups']['server-group'][0]['servers']['server'][0]['config']['timeout'] == 10"
        #   # - "oc_result.json['mdd:openconfig']['openconfig-system:system']['aaa']['server-groups']['server-group'][0]['servers']['server'][0]['radius']['config']['acct-port'] == 1853"
        #   # - "oc_result.json['mdd:openconfig']['openconfig-system:system']['aaa']['server-groups']['server-group'][0]['servers']['server'][0]['radius']['config']['auth-port'] == 1852"
        #   # - "oc_result.json['mdd:openconfig']['openconfig-system:system']['aaa']['server-groups']['server-group'][0]['servers']['server'][0]['radius']['config']['secret-key'] == 'password1'"
        #   # - "oc_result.json['mdd:openconfig']['openconfig-system:system']['aaa']['server-groups']['server-group'][0]['servers']['server'][0]['radius']['config']['source-address'] == '10.6.0.1'"
        #   # - "oc_result.json['mdd:openconfig']['openconfig-system:system']['aaa']['server-groups']['server-group'][0]['servers']['server'][1]['address'] == '10.2.2.3'"
        #   # - "oc_result.json['mdd:openconfig']['openconfig-system:system']['aaa']['server-groups']['server-group'][0]['servers']['server'][1]['config']['address'] == '10.2.2.3'"
        #   # - "oc_result.json['mdd:openconfig']['openconfig-system:system']['aaa']['server-groups']['server-group'][0]['servers']['server'][1]['config']['name'] == 'RADIUSSVR3'"
        #   # - "oc_result.json['mdd:openconfig']['openconfig-system:system']['aaa']['server-groups']['server-group'][0]['servers']['server'][1]['config']['timeout'] == 30"
        #   # - "oc_result.json['mdd:openconfig']['openconfig-system:system']['aaa']['server-groups']['server-group'][0]['servers']['server'][1]['radius']['config']['acct-port'] == 1853"
        #   # - "oc_result.json['mdd:openconfig']['openconfig-system:system']['aaa']['server-groups']['server-group'][0]['servers']['server'][1]['radius']['config']['auth-port'] == 1852"
        #   # - "oc_result.json['mdd:openconfig']['openconfig-system:system']['aaa']['server-groups']['server-group'][0]['servers']['server'][1]['radius']['config']['secret-key'] == 'password3'"
        #   # - "oc_result.json['mdd:openconfig']['openconfig-system:system']['aaa']['server-groups']['server-group'][0]['servers']['server'][1]['radius']['config']['source-address'] == '10.6.0.1'"
        #   # - "oc_result.json['mdd:openconfig']['openconfig-system:system']['aaa']['server-groups']['server-group'][1]['servers']['server'][0]['address'] == '10.2.2.2'"
        #   # - "oc_result.json['mdd:openconfig']['openconfig-system:system']['aaa']['server-groups']['server-group'][1]['servers']['server'][0]['config']['address'] == '10.2.2.2'"
        #   # - "oc_result.json['mdd:openconfig']['openconfig-system:system']['aaa']['server-groups']['server-group'][1]['servers']['server'][0]['config']['name'] == 'RADIUSSVR2'"
        #   # - "oc_result.json['mdd:openconfig']['openconfig-system:system']['aaa']['server-groups']['server-group'][1]['servers']['server'][0]['config']['timeout'] == 20"
        #   # - "oc_result.json['mdd:openconfig']['openconfig-system:system']['aaa']['server-groups']['server-group'][1]['servers']['server'][0]['radius']['config']['acct-port'] == 1853"
        #   # - "oc_result.json['mdd:openconfig']['openconfig-system:system']['aaa']['server-groups']['server-group'][1]['servers']['server'][0]['radius']['config']['auth-port'] == 1852"
        #   # - "oc_result.json['mdd:openconfig']['openconfig-system:system']['aaa']['server-groups']['server-group'][1]['servers']['server'][0]['radius']['config']['secret-key'] == 'password2'"
        #   # - "oc_result.json['mdd:openconfig']['openconfig-system:system']['aaa']['server-groups']['server-group'][1]['servers']['server'][0]['radius']['config']['source-address'] == '10.6.0.1'"
        #   # - "oc_result.json['mdd:openconfig']['openconfig-system:system']['aaa']['server-groups']['server-group'][1]['servers']['server'][1]['address'] == '10.2.2.4'"
        #   # - "oc_result.json['mdd:openconfig']['openconfig-system:system']['aaa']['server-groups']['server-group'][1]['servers']['server'][1]['config']['address'] == '10.2.2.4'"
        #   # - "oc_result.json['mdd:openconfig']['openconfig-system:system']['aaa']['server-groups']['server-group'][1]['servers']['server'][1]['config']['name'] == 'RADIUSSVR4'"
        #   # - "oc_result.json['mdd:openconfig']['openconfig-system:system']['aaa']['server-groups']['server-group'][1]['servers']['server'][1]['config']['timeout'] == 40"
        #   # - "oc_result.json['mdd:openconfig']['openconfig-system:system']['aaa']['server-groups']['server-group'][1]['servers']['server'][1]['radius']['config']['acct-port'] == 1853"
        #   # - "oc_result.json['mdd:openconfig']['openconfig-system:system']['aaa']['server-groups']['server-group'][1]['servers']['server'][1]['radius']['config']['auth-port'] == 1852"
        #   # - "oc_result.json['mdd:openconfig']['openconfig-system:system']['aaa']['server-groups']['server-group'][1]['servers']['server'][1]['radius']['config']['secret-key'] == 'password4'"
        #   # - "oc_result.json['mdd:openconfig']['openconfig-system:system']['aaa']['server-groups']['server-group'][1]['servers']['server'][1]['radius']['config']['source-address'] == '10.6.0.1'"
        #   - "oc_result.json['mdd:openconfig']['openconfig-system:system']['aaa']['accounting']['config']['accounting-method'][0] == 'TACACS-GROUP-1'"
        #   - "oc_result.json['mdd:openconfig']['openconfig-system:system']['aaa']['accounting']['config']['accounting-method'][1] == 'TACACS-GROUP-2'"
        #   - "oc_result.json['mdd:openconfig']['openconfig-system:system']['aaa']['accounting']['config']['accounting-method'][2] == 'openconfig-aaa-types:TACACS_ALL'"
        #   - "oc_result.json['mdd:openconfig']['openconfig-system:system']['aaa']['accounting']['events']['event'][0]['config']['event-type'] == 'openconfig-aaa-types:AAA_ACCOUNTING_EVENT_COMMAND'"
        #   - "oc_result.json['mdd:openconfig']['openconfig-system:system']['aaa']['accounting']['events']['event'][0]['config']['record'] == 'STOP'"
        #   - "oc_result.json['mdd:openconfig']['openconfig-system:system']['aaa']['accounting']['events']['event'][0]['event-type'] == 'openconfig-aaa-types:AAA_ACCOUNTING_EVENT_COMMAND'"
        #   - "oc_result.json['mdd:openconfig']['openconfig-system:system']['aaa']['accounting']['events']['event'][1]['config']['event-type'] == 'openconfig-aaa-types:AAA_ACCOUNTING_EVENT_LOGIN'"
        #   - "oc_result.json['mdd:openconfig']['openconfig-system:system']['aaa']['accounting']['events']['event'][1]['config']['record'] == 'START_STOP'"
        #   - "oc_result.json['mdd:openconfig']['openconfig-system:system']['aaa']['accounting']['events']['event'][1]['event-type'] == 'openconfig-aaa-types:AAA_ACCOUNTING_EVENT_LOGIN'"
        #   - "oc_result.json['mdd:openconfig']['openconfig-system:system']['aaa']['authorization']['events']['event'][0]['event-type'] == 'openconfig-aaa-types:AAA_AUTHORIZATION_EVENT_COMMAND'"
        #   - "oc_result.json['mdd:openconfig']['openconfig-system:system']['aaa']['authorization']['events']['event'][0]['config']['event-type'] == 'openconfig-aaa-types:AAA_AUTHORIZATION_EVENT_COMMAND'"
        #   - "oc_result.json['mdd:openconfig']['openconfig-system:system']['aaa']['authorization']['events']['event'][1]['event-type'] == 'openconfig-aaa-types:AAA_AUTHORIZATION_EVENT_CONFIG'"
        #   - "oc_result.json['mdd:openconfig']['openconfig-system:system']['aaa']['authorization']['events']['event'][1]['config']['event-type'] == 'openconfig-aaa-types:AAA_AUTHORIZATION_EVENT_CONFIG'"
        #   - "oc_result.json['mdd:openconfig']['openconfig-system:system']['aaa']['authorization']['config']['authorization-method'][0] == 'openconfig-aaa-types:TACACS_ALL'"
        #   - "oc_result.json['mdd:openconfig']['openconfig-system:system']['aaa']['authorization']['config']['authorization-method'][1] == 'openconfig-aaa-types:LOCAL'"
        #   - "oc_result.json['mdd:openconfig']['openconfig-system:system']['aaa']['authorization']['config']['authorization-method'][2] == 'TACACS-GROUP-1'"
        #   - "oc_result.json['mdd:openconfig']['openconfig-system:system']['aaa']['authentication']['users']['user'][0]['username'] == 'user1'"
        #   - "oc_result.json['mdd:openconfig']['openconfig-system:system']['aaa']['authentication']['users']['user'][0]['config']['username'] == 'user1'"
        #   - "oc_result.json['mdd:openconfig']['openconfig-system:system']['aaa']['authentication']['users']['user'][0]['config']['password'] == 'Password123'"
        #   - "oc_result.json['mdd:openconfig']['openconfig-system:system']['aaa']['authentication']['users']['user'][0]['config']['role'] == 'SYSTEM_ROLE_ADMIN'"
        #   - "oc_result.json['mdd:openconfig']['openconfig-system:system']['aaa']['authentication']['users']['user'][1]['username'] == 'user2'"
        #   - "oc_result.json['mdd:openconfig']['openconfig-system:system']['aaa']['authentication']['users']['user'][1]['config']['username'] == 'user2'"
        #   - "oc_result.json['mdd:openconfig']['openconfig-system:system']['aaa']['authentication']['users']['user'][1]['config']['password'] == 'Password456'"
        #   - "oc_result.json['mdd:openconfig']['openconfig-system:system']['aaa']['authentication']['users']['user'][1]['config']['role'] == 'SYSTEM_ROLE_ADMIN'"
        #   - "oc_result.json['mdd:openconfig']['openconfig-system:system']['aaa']['authentication']['config']['authentication-method'][0] == 'openconfig-aaa-types:LOCAL'"
        #   - "oc_result.json['mdd:openconfig']['openconfig-system:system']['aaa']['authentication']['config']['authentication-method'][1] == 'openconfig-aaa-types:TACACS_ALL'"
        #   - "oc_result.json['mdd:openconfig']['openconfig-system:system']['aaa']['authentication']['config']['authentication-method'][2] == 'TACACS-GROUP-1'"
<<<<<<< HEAD
          - "oc_result.json['mdd:openconfig']['openconfig-system:system']['clock']['config']['timezone-name'] == 'CST -6 0'"
        #  - "'openconfig-system-ext:aes128-ctr' in oc_result.json['mdd:openconfig']['openconfig-system:system']['ssh-server']['openconfig-system-ext:algorithm']['config']['encryption']"
        #  - "'openconfig-system-ext:aes192-ctr' in oc_result.json['mdd:openconfig']['openconfig-system:system']['ssh-server']['openconfig-system-ext:algorithm']['config']['encryption']"
        #  - "'openconfig-system-ext:aes256-ctr' in oc_result.json['mdd:openconfig']['openconfig-system:system']['ssh-server']['openconfig-system-ext:algorithm']['config']['encryption']"
        #  - "'openconfig-system-ext:hmac-sha2-256' in oc_result.json['mdd:openconfig']['openconfig-system:system']['ssh-server']['openconfig-system-ext:algorithm']['config']['mac']"
        #  - "'openconfig-system-ext:hmac-sha2-512' in oc_result.json['mdd:openconfig']['openconfig-system:system']['ssh-server']['openconfig-system-ext:algorithm']['config']['mac']"
=======
        #   - "'openconfig-system-ext:aes128-ctr' in oc_result.json['mdd:openconfig']['openconfig-system:system']['ssh-server']['openconfig-system-ext:algorithm']['config']['encryption']"
        #   - "'openconfig-system-ext:aes192-ctr' in oc_result.json['mdd:openconfig']['openconfig-system:system']['ssh-server']['openconfig-system-ext:algorithm']['config']['encryption']"
        #   - "'openconfig-system-ext:aes256-ctr' in oc_result.json['mdd:openconfig']['openconfig-system:system']['ssh-server']['openconfig-system-ext:algorithm']['config']['encryption']"
        #   - "'openconfig-system-ext:hmac-sha2-256' in oc_result.json['mdd:openconfig']['openconfig-system:system']['ssh-server']['openconfig-system-ext:algorithm']['config']['mac']"
        #   - "'openconfig-system-ext:hmac-sha2-512' in oc_result.json['mdd:openconfig']['openconfig-system:system']['ssh-server']['openconfig-system-ext:algorithm']['config']['mac']"
>>>>>>> 19049142

    - name: Run XE system tests 2/3
      include_role:
        name: ned-to-oc-test
      vars:
        will_load_rollback: False
        will_save_rollback: False
        script_path: ../../../package_nso_to_oc/xe/xe_system.py
        api_test_data:
          - name: NED NTP init
            tags:
              - ntp_init
            api_path: config/tailf-ned-cisco-ios:ntp
            api_method: PATCH
            content: |
              tailf-ned-cisco-ios:ntp:
                authenticate: [null]
                logging: [null]
                source:
                  GigabitEthernet: 6
                authentication-key:
                  - md5:
                      secret: password1
                    number: 1
                  - md5:
                      secret: password2
                    number: 2
                trusted-key:
                  - key-number: 1
                  - key-number: 2
        assertions:
          - "oc_result.json['mdd:openconfig']['openconfig-system:system']['ntp']['config']['enable-ntp-auth'] == true"
          - "oc_result.json['mdd:openconfig']['openconfig-system:system']['ntp']['config']['openconfig-system-ext:ntp-enable-logging'] == true"
          - "oc_result.json['mdd:openconfig']['openconfig-system:system']['ntp']['config']['ntp-source-address'] == '10.6.0.1'"
          - "ntp_auth_key_1 in oc_result.json['mdd:openconfig']['openconfig-system:system']['ntp']['ntp-keys']['ntp-key']"

    - name: Run XE system tests 3/3
      include_role:
        name: ned-to-oc-test
      vars:
        will_save_rollback: False
        script_path: ../../../package_nso_to_oc/xe/xe_system.py
        api_test_data:
          - name: NED VRF init
            tags:
              - vrf_init
            api_path: config/tailf-ned-cisco-ios:vrf
            api_method: PATCH
            content: |
              tailf-ned-cisco-ios:vrf:
                definition:
                  - name: abc
                    address-family:
                      ipv4: {}
                      ipv6: {}
          - name: NED NTP authenticate init
            tags:
              - ntp_authenticate_init
            api_path: config/tailf-ned-cisco-ios:ntp
            api_method: PATCH
            content: |
              tailf-ned-cisco-ios:ntp:
                peer:
                  peer-list:
                    - name: 10.0.0.1
                      key: 1
                      iburst:
                        - null
                      prefer:
                        - null
                  vrf:
                    - name: abc
                      peer-list:
                        - name: 10.0.0.2
                          key: 2
                          version: 4
                server:
                  peer-list:
                    - name: 10.0.0.3
                    - name: 10.0.0.4
                      key: 1
                      source:
                        GigabitEthernet: 6
                      version: 3
                  vrf:
                    - name: abc
                      peer-list:
                        - name: 10.0.0.5
                          key: 2
        assertions:
          - "ntp_1 in oc_result.json['mdd:openconfig']['openconfig-system:system']['ntp']['servers']['server']"
          - "ntp_2 in oc_result.json['mdd:openconfig']['openconfig-system:system']['ntp']['servers']['server']"
          - "ntp_3 in oc_result.json['mdd:openconfig']['openconfig-system:system']['ntp']['servers']['server']"
          - "ntp_4 in oc_result.json['mdd:openconfig']['openconfig-system:system']['ntp']['servers']['server']"
          - "ntp_5 in oc_result.json['mdd:openconfig']['openconfig-system:system']['ntp']['servers']['server']"<|MERGE_RESOLUTION|>--- conflicted
+++ resolved
@@ -529,7 +529,6 @@
         #           secret:
         #             type: 0
         #             secret: 'Password456'
-<<<<<<< HEAD
           - name: NSO clock_timezone init
             tags:
               - clock_timezone_init
@@ -542,75 +541,6 @@
                   hours: -6
                   minutes: 0
         assertions:
-        #  # NSO configure no boot network (no test for negative assertion)
-        #  - "oc_result.json['mdd:openconfig']['openconfig-system:system']['config']['hostname'] == 'test123'"
-        #  - "oc_result.json['mdd:openconfig']['openconfig-system:system']['config']['login-banner'] == 'login-banner'"
-        #  - "oc_result.json['mdd:openconfig']['openconfig-system:system']['config']['motd-banner'] == 'motd-banner'"
-        #  - "oc_result.json['mdd:openconfig']['openconfig-system:system']['config']['domain-name'] == 'test.com'"
-        #  - "oc_result.json['mdd:openconfig']['openconfig-system:system']['config']['openconfig-system-ext:enable-secret'] == 'VALUE_SPECIFIED_IN_NO_LOG_PARAMETER'"
-        #  - "oc_result.json['mdd:openconfig']['openconfig-system:system']['config']['openconfig-system-ext:console-exec-timeout-seconds'] == 800"
-        #  - "oc_result.json['mdd:openconfig']['openconfig-system:system']['config']['openconfig-system-ext:ip-options'] == 'openconfig-system-ext:DROP'"
-        #  - "oc_result.json['mdd:openconfig']['openconfig-system:system']['ssh-server']['config']['openconfig-system-ext:ssh-timeout'] == 55"
-        #  - "oc_result.json['mdd:openconfig']['openconfig-system:system']['ssh-server']['config']['protocol-version'] == 'V2'"
-        #  - "oc_result.json['mdd:openconfig']['openconfig-system:system']['ssh-server']['config']['openconfig-system-ext:ssh-source-interface'] == 'GigabitEthernet6'"
-        #  - "oc_result.json['mdd:openconfig']['openconfig-system:system']['ssh-server']['config']['timeout'] == 800"
-        #  - "oc_result.json['mdd:openconfig']['openconfig-system:system']['ssh-server']['config']['openconfig-system-ext:absolute-timeout-minutes'] == 1200"
-        #  - "oc_result.json['mdd:openconfig']['openconfig-system:system']['ssh-server']['config']['session-limit'] == 16"
-        #  - "oc_result.json['mdd:openconfig']['openconfig-system:system']['openconfig-system-ext:services']['config']['ip-domain-lookup'] == false"
-        #  - "oc_result.json['mdd:openconfig']['openconfig-system:system']['openconfig-system-ext:services']['login-security-policy']['config']['on-success'] == true"
-        #  - "oc_result.json['mdd:openconfig']['openconfig-system:system']['openconfig-system-ext:services']['login-security-policy']['config']['on-failure'] == true"
-        #  - "oc_result.json['mdd:openconfig']['openconfig-system:system']['openconfig-system-ext:services']['login-security-policy']['block-for']['config']['seconds'] == 900"
-        #  - "oc_result.json['mdd:openconfig']['openconfig-system:system']['openconfig-system-ext:services']['login-security-policy']['block-for']['config']['attempts'] == 3"
-        #  - "oc_result.json['mdd:openconfig']['openconfig-system:system']['openconfig-system-ext:services']['login-security-policy']['block-for']['config']['within'] == 120"
-        #  - "oc_result.json['mdd:openconfig']['openconfig-system:system']['openconfig-system-ext:services']['config']['archive-logging'] == true"
-        #  - "oc_result.json['mdd:openconfig']['openconfig-system:system']['openconfig-system-ext:services']['config']['ip-bootp-server'] == true"
-        #  - "oc_result.json['mdd:openconfig']['openconfig-system:system']['openconfig-system-ext:services']['config']['ip-dns-server'] == true"
-        #  - "oc_result.json['mdd:openconfig']['openconfig-system:system']['openconfig-system-ext:services']['config']['ip-identd'] == true"
-        #  - "oc_result.json['mdd:openconfig']['openconfig-system:system']['openconfig-system-ext:services']['http']['config']['http-enabled'] == false"
-        #  - "oc_result.json['mdd:openconfig']['openconfig-system:system']['openconfig-system-ext:services']['config']['ip-rcmd-rcp-enable'] == true"
-        #  - "oc_result.json['mdd:openconfig']['openconfig-system:system']['openconfig-system-ext:services']['config']['ip-rcmd-rsh-enable'] == true"
-        #  - "oc_result.json['mdd:openconfig']['openconfig-system:system']['openconfig-system-ext:services']['config']['finger'] == true"
-        #  - "oc_result.json['mdd:openconfig']['openconfig-system:system']['openconfig-system-ext:services']['config']['service-config'] == true"
-        #  - "oc_result.json['mdd:openconfig']['openconfig-system:system']['openconfig-system-ext:services']['config']['service-tcp-small-servers'] == true"
-        #  - "oc_result.json['mdd:openconfig']['openconfig-system:system']['openconfig-system-ext:services']['config']['service-udp-small-servers'] == true"
-        #  - "oc_result.json['mdd:openconfig']['openconfig-system:system']['openconfig-system-ext:services']['config']['service-pad'] == true"
-        #  - "oc_result.json['mdd:openconfig']['openconfig-system:system']['openconfig-system-ext:services']['config']['service-password-encryption'] == true"
-=======
-        # assertions:
-        #   # NSO configure no boot network (no test for negative assertion)
-        #   - "oc_result.json['mdd:openconfig']['openconfig-system:system']['config']['hostname'] == 'test123'"
-        #   - "oc_result.json['mdd:openconfig']['openconfig-system:system']['config']['login-banner'] == 'login-banner'"
-        #   - "oc_result.json['mdd:openconfig']['openconfig-system:system']['config']['motd-banner'] == 'motd-banner'"
-        #   - "oc_result.json['mdd:openconfig']['openconfig-system:system']['config']['domain-name'] == 'test.com'"
-        #   - "oc_result.json['mdd:openconfig']['openconfig-system:system']['config']['openconfig-system-ext:enable-secret'] == 'VALUE_SPECIFIED_IN_NO_LOG_PARAMETER'"
-        #   - "oc_result.json['mdd:openconfig']['openconfig-system:system']['config']['openconfig-system-ext:console-exec-timeout-seconds'] == 800"
-        #   - "oc_result.json['mdd:openconfig']['openconfig-system:system']['config']['openconfig-system-ext:ip-options'] == 'openconfig-system-ext:DROP'"
-        #   - "oc_result.json['mdd:openconfig']['openconfig-system:system']['ssh-server']['config']['openconfig-system-ext:ssh-timeout'] == 55"
-        #   - "oc_result.json['mdd:openconfig']['openconfig-system:system']['ssh-server']['config']['protocol-version'] == 'V2'"
-        #   - "oc_result.json['mdd:openconfig']['openconfig-system:system']['ssh-server']['config']['openconfig-system-ext:ssh-source-interface'] == 'GigabitEthernet6'"
-        #   - "oc_result.json['mdd:openconfig']['openconfig-system:system']['ssh-server']['config']['timeout'] == 800"
-        #   - "oc_result.json['mdd:openconfig']['openconfig-system:system']['ssh-server']['config']['openconfig-system-ext:absolute-timeout-minutes'] == 1200"
-        #   - "oc_result.json['mdd:openconfig']['openconfig-system:system']['ssh-server']['config']['session-limit'] == 16"
-        #   - "oc_result.json['mdd:openconfig']['openconfig-system:system']['openconfig-system-ext:services']['config']['ip-domain-lookup'] == false"
-        #   - "oc_result.json['mdd:openconfig']['openconfig-system:system']['openconfig-system-ext:services']['login-security-policy']['config']['on-success'] == true"
-        #   - "oc_result.json['mdd:openconfig']['openconfig-system:system']['openconfig-system-ext:services']['login-security-policy']['config']['on-failure'] == true"
-        #   - "oc_result.json['mdd:openconfig']['openconfig-system:system']['openconfig-system-ext:services']['login-security-policy']['block-for']['config']['seconds'] == 900"
-        #   - "oc_result.json['mdd:openconfig']['openconfig-system:system']['openconfig-system-ext:services']['login-security-policy']['block-for']['config']['attempts'] == 3"
-        #   - "oc_result.json['mdd:openconfig']['openconfig-system:system']['openconfig-system-ext:services']['login-security-policy']['block-for']['config']['within'] == 120"
-        #   - "oc_result.json['mdd:openconfig']['openconfig-system:system']['openconfig-system-ext:services']['config']['archive-logging'] == true"
-        #   - "oc_result.json['mdd:openconfig']['openconfig-system:system']['openconfig-system-ext:services']['config']['ip-bootp-server'] == true"
-        #   - "oc_result.json['mdd:openconfig']['openconfig-system:system']['openconfig-system-ext:services']['config']['ip-dns-server'] == true"
-        #   - "oc_result.json['mdd:openconfig']['openconfig-system:system']['openconfig-system-ext:services']['config']['ip-identd'] == true"
-        #   - "oc_result.json['mdd:openconfig']['openconfig-system:system']['openconfig-system-ext:services']['http']['config']['http-enabled'] == false"
-        #   - "oc_result.json['mdd:openconfig']['openconfig-system:system']['openconfig-system-ext:services']['config']['ip-rcmd-rcp-enable'] == true"
-        #   - "oc_result.json['mdd:openconfig']['openconfig-system:system']['openconfig-system-ext:services']['config']['ip-rcmd-rsh-enable'] == true"
-        #   - "oc_result.json['mdd:openconfig']['openconfig-system:system']['openconfig-system-ext:services']['config']['finger'] == true"
-        #   - "oc_result.json['mdd:openconfig']['openconfig-system:system']['openconfig-system-ext:services']['config']['service-config'] == true"
-        #   - "oc_result.json['mdd:openconfig']['openconfig-system:system']['openconfig-system-ext:services']['config']['service-tcp-small-servers'] == true"
-        #   - "oc_result.json['mdd:openconfig']['openconfig-system:system']['openconfig-system-ext:services']['config']['service-udp-small-servers'] == true"
-        #   - "oc_result.json['mdd:openconfig']['openconfig-system:system']['openconfig-system-ext:services']['config']['service-pad'] == true"
-        #   - "oc_result.json['mdd:openconfig']['openconfig-system:system']['openconfig-system-ext:services']['config']['service-password-encryption'] == true"
->>>>>>> 19049142
         #   # - "oc_result.json['mdd:openconfig']['openconfig-system:system']['aaa']['server-groups']['server-group'][0]['config']['name'] == 'RADIUS-GROUP-1'"
         #   # - "oc_result.json['mdd:openconfig']['openconfig-system:system']['aaa']['server-groups']['server-group'][0]['config']['type'] == 'openconfig-aaa:RADIUS'"
         #   # - "oc_result.json['mdd:openconfig']['openconfig-system:system']['aaa']['server-groups']['server-group'][0]['name'] == 'RADIUS-GROUP-1'"
@@ -710,20 +640,12 @@
         #   - "oc_result.json['mdd:openconfig']['openconfig-system:system']['aaa']['authentication']['config']['authentication-method'][0] == 'openconfig-aaa-types:LOCAL'"
         #   - "oc_result.json['mdd:openconfig']['openconfig-system:system']['aaa']['authentication']['config']['authentication-method'][1] == 'openconfig-aaa-types:TACACS_ALL'"
         #   - "oc_result.json['mdd:openconfig']['openconfig-system:system']['aaa']['authentication']['config']['authentication-method'][2] == 'TACACS-GROUP-1'"
-<<<<<<< HEAD
           - "oc_result.json['mdd:openconfig']['openconfig-system:system']['clock']['config']['timezone-name'] == 'CST -6 0'"
-        #  - "'openconfig-system-ext:aes128-ctr' in oc_result.json['mdd:openconfig']['openconfig-system:system']['ssh-server']['openconfig-system-ext:algorithm']['config']['encryption']"
-        #  - "'openconfig-system-ext:aes192-ctr' in oc_result.json['mdd:openconfig']['openconfig-system:system']['ssh-server']['openconfig-system-ext:algorithm']['config']['encryption']"
-        #  - "'openconfig-system-ext:aes256-ctr' in oc_result.json['mdd:openconfig']['openconfig-system:system']['ssh-server']['openconfig-system-ext:algorithm']['config']['encryption']"
-        #  - "'openconfig-system-ext:hmac-sha2-256' in oc_result.json['mdd:openconfig']['openconfig-system:system']['ssh-server']['openconfig-system-ext:algorithm']['config']['mac']"
-        #  - "'openconfig-system-ext:hmac-sha2-512' in oc_result.json['mdd:openconfig']['openconfig-system:system']['ssh-server']['openconfig-system-ext:algorithm']['config']['mac']"
-=======
         #   - "'openconfig-system-ext:aes128-ctr' in oc_result.json['mdd:openconfig']['openconfig-system:system']['ssh-server']['openconfig-system-ext:algorithm']['config']['encryption']"
         #   - "'openconfig-system-ext:aes192-ctr' in oc_result.json['mdd:openconfig']['openconfig-system:system']['ssh-server']['openconfig-system-ext:algorithm']['config']['encryption']"
         #   - "'openconfig-system-ext:aes256-ctr' in oc_result.json['mdd:openconfig']['openconfig-system:system']['ssh-server']['openconfig-system-ext:algorithm']['config']['encryption']"
         #   - "'openconfig-system-ext:hmac-sha2-256' in oc_result.json['mdd:openconfig']['openconfig-system:system']['ssh-server']['openconfig-system-ext:algorithm']['config']['mac']"
         #   - "'openconfig-system-ext:hmac-sha2-512' in oc_result.json['mdd:openconfig']['openconfig-system:system']['ssh-server']['openconfig-system-ext:algorithm']['config']['mac']"
->>>>>>> 19049142
 
     - name: Run XE system tests 2/3
       include_role:
