--- conflicted
+++ resolved
@@ -529,7 +529,6 @@
         #           secret:
         #             type: 0
         #             secret: 'Password456'
-<<<<<<< HEAD
           - name: NSO logging init
             tags:
               - logging_init
@@ -599,7 +598,18 @@
                     vrf: 'abc'
                 trap: 'critical'
                 facility: 'syslog'
-            assertions:
+          - name: NSO clock_timezone init
+            tags:
+              - clock_timezone_init
+            api_path: config/tailf-ned-cisco-ios:clock
+            api_method: PATCH
+            content: | 
+              clock:
+                timezone:
+                  zone: "CST"
+                  hours: -6
+                  minutes: 0
+        assertions:
         #   # NSO configure no boot network (no test for negative assertion)
         #   - "oc_result.json['mdd:openconfig']['openconfig-system:system']['config']['hostname'] == 'test123'"
         #   - "oc_result.json['mdd:openconfig']['openconfig-system:system']['config']['login-banner'] == 'login-banner'"
@@ -633,20 +643,6 @@
         #   - "oc_result.json['mdd:openconfig']['openconfig-system:system']['openconfig-system-ext:services']['config']['service-udp-small-servers'] == true"
         #   - "oc_result.json['mdd:openconfig']['openconfig-system:system']['openconfig-system-ext:services']['config']['service-pad'] == true"
         #   - "oc_result.json['mdd:openconfig']['openconfig-system:system']['openconfig-system-ext:services']['config']['service-password-encryption'] == true"
-=======
-          - name: NSO clock_timezone init
-            tags:
-              - clock_timezone_init
-            api_path: config/tailf-ned-cisco-ios:clock
-            api_method: PATCH
-            content: | 
-              clock:
-                timezone:
-                  zone: "CST"
-                  hours: -6
-                  minutes: 0
-        assertions:
->>>>>>> c4201a9e
         #   # - "oc_result.json['mdd:openconfig']['openconfig-system:system']['aaa']['server-groups']['server-group'][0]['config']['name'] == 'RADIUS-GROUP-1'"
         #   # - "oc_result.json['mdd:openconfig']['openconfig-system:system']['aaa']['server-groups']['server-group'][0]['config']['type'] == 'openconfig-aaa:RADIUS'"
         #   # - "oc_result.json['mdd:openconfig']['openconfig-system:system']['aaa']['server-groups']['server-group'][0]['name'] == 'RADIUS-GROUP-1'"
@@ -746,59 +742,54 @@
         #   - "oc_result.json['mdd:openconfig']['openconfig-system:system']['aaa']['authentication']['config']['authentication-method'][0] == 'openconfig-aaa-types:LOCAL'"
         #   - "oc_result.json['mdd:openconfig']['openconfig-system:system']['aaa']['authentication']['config']['authentication-method'][1] == 'openconfig-aaa-types:TACACS_ALL'"
         #   - "oc_result.json['mdd:openconfig']['openconfig-system:system']['aaa']['authentication']['config']['authentication-method'][2] == 'TACACS-GROUP-1'"
-<<<<<<< HEAD
-
-              - "oc_result.json['mdd:openconfig']['openconfig-system:system']['logging']['openconfig-system-ext:buffered']['config']['buffer-size'] == 2000000"
-              - "oc_result.json['mdd:openconfig']['openconfig-system:system']['logging']['openconfig-system-ext:buffered']['config']['enabled'] == true"
-              - "oc_result.json['mdd:openconfig']['openconfig-system:system']['logging']['openconfig-system-ext:buffered']['config']['severity'] == 'INFORMATIONAL'"
-              - "oc_result.json['mdd:openconfig']['openconfig-system:system']['logging']['console']['selectors']['selector'][0]['config']['facility'] == 'openconfig-system-logging:SYSLOG'"
-              - "oc_result.json['mdd:openconfig']['openconfig-system:system']['logging']['console']['selectors']['selector'][0]['config']['severity'] == 'INFORMATIONAL'"
-              - "oc_result.json['mdd:openconfig']['openconfig-system:system']['logging']['console']['selectors']['selector'][0]['facility'] == 'openconfig-system-logging:SYSLOG'"
-              - "oc_result.json['mdd:openconfig']['openconfig-system:system']['logging']['console']['selectors']['selector'][0]['severity'] == 'INFORMATIONAL'"
-              - "oc_result.json['mdd:openconfig']['openconfig-system:system']['logging']['openconfig-system-ext:terminal-monitor']['selectors']['selector'][0]['config']['facility'] == 'openconfig-system-logging:SYSLOG'"
-              - "oc_result.json['mdd:openconfig']['openconfig-system:system']['logging']['openconfig-system-ext:terminal-monitor']['selectors']['selector'][0]['config']['severity'] == 'ALERT'"
-              - "oc_result.json['mdd:openconfig']['openconfig-system:system']['logging']['openconfig-system-ext:terminal-monitor']['selectors']['selector'][0]['facility'] == 'openconfig-system-logging:SYSLOG'"
-              - "oc_result.json['mdd:openconfig']['openconfig-system:system']['logging']['openconfig-system-ext:terminal-monitor']['selectors']['selector'][0]['severity'] == 'ALERT'"
-              - "oc_result.json['mdd:openconfig']['openconfig-system:system']['logging']['remote-servers']['remote-server'][0]['host'] == '10.0.0.1'"
-              - "oc_result.json['mdd:openconfig']['openconfig-system:system']['logging']['remote-servers']['remote-server'][0]['config']['host'] == '10.0.0.1'"
-              - "oc_result.json['mdd:openconfig']['openconfig-system:system']['logging']['remote-servers']['remote-server'][0]['config']['remote-port'] == 514"
-              - "oc_result.json['mdd:openconfig']['openconfig-system:system']['logging']['remote-servers']['remote-server'][0]['config']['source-address'] == '10.6.0.1'"
-              - "oc_result.json['mdd:openconfig']['openconfig-system:system']['logging']['remote-servers']['remote-server'][0]['config']['openconfig-system-ext:use-vrf'] == 'default'"
-              - "oc_result.json['mdd:openconfig']['openconfig-system:system']['logging']['remote-servers']['remote-server'][0]['selectors']['selector'][0]['facility'] == 'openconfig-system-logging:SYSLOG'"
-              - "oc_result.json['mdd:openconfig']['openconfig-system:system']['logging']['remote-servers']['remote-server'][0]['selectors']['selector'][0]['severity'] == 'CRITICAL'"
-              - "oc_result.json['mdd:openconfig']['openconfig-system:system']['logging']['remote-servers']['remote-server'][0]['selectors']['selector'][0]['config']['facility'] == 'openconfig-system-logging:SYSLOG'"
-              - "oc_result.json['mdd:openconfig']['openconfig-system:system']['logging']['remote-servers']['remote-server'][0]['selectors']['selector'][0]['config']['severity'] == 'CRITICAL'"
-              - "oc_result.json['mdd:openconfig']['openconfig-system:system']['logging']['remote-servers']['remote-server'][1]['host'] == '10.0.0.2'"
-              - "oc_result.json['mdd:openconfig']['openconfig-system:system']['logging']['remote-servers']['remote-server'][1]['config']['host'] == '10.0.0.2'"
-              - "oc_result.json['mdd:openconfig']['openconfig-system:system']['logging']['remote-servers']['remote-server'][1]['config']['remote-port'] == 514"
-              - "oc_result.json['mdd:openconfig']['openconfig-system:system']['logging']['remote-servers']['remote-server'][1]['config']['source-address'] == '10.6.0.1'"
-              - "oc_result.json['mdd:openconfig']['openconfig-system:system']['logging']['remote-servers']['remote-server'][1]['config']['openconfig-system-ext:use-vrf'] == 'default'"
-              - "oc_result.json['mdd:openconfig']['openconfig-system:system']['logging']['remote-servers']['remote-server'][1]['selectors']['selector'][0]['facility'] == 'openconfig-system-logging:SYSLOG'"
-              - "oc_result.json['mdd:openconfig']['openconfig-system:system']['logging']['remote-servers']['remote-server'][1]['selectors']['selector'][0]['severity'] == 'CRITICAL'"
-              - "oc_result.json['mdd:openconfig']['openconfig-system:system']['logging']['remote-servers']['remote-server'][1]['selectors']['selector'][0]['config']['facility'] == 'openconfig-system-logging:SYSLOG'"
-              - "oc_result.json['mdd:openconfig']['openconfig-system:system']['logging']['remote-servers']['remote-server'][1]['selectors']['selector'][0]['config']['severity'] == 'CRITICAL'"
-              - "oc_result.json['mdd:openconfig']['openconfig-system:system']['logging']['remote-servers']['remote-server'][2]['host'] == '10.0.0.3'"
-              - "oc_result.json['mdd:openconfig']['openconfig-system:system']['logging']['remote-servers']['remote-server'][2]['config']['host'] == '10.0.0.3'"
-              - "oc_result.json['mdd:openconfig']['openconfig-system:system']['logging']['remote-servers']['remote-server'][2]['config']['remote-port'] == 514"
-              - "oc_result.json['mdd:openconfig']['openconfig-system:system']['logging']['remote-servers']['remote-server'][2]['config']['source-address'] == '10.7.0.1'"
-              - "oc_result.json['mdd:openconfig']['openconfig-system:system']['logging']['remote-servers']['remote-server'][2]['config']['openconfig-system-ext:use-vrf'] == 'abc'"
-              - "oc_result.json['mdd:openconfig']['openconfig-system:system']['logging']['remote-servers']['remote-server'][2]['selectors']['selector'][0]['facility'] == 'openconfig-system-logging:SYSLOG'"
-              - "oc_result.json['mdd:openconfig']['openconfig-system:system']['logging']['remote-servers']['remote-server'][2]['selectors']['selector'][0]['severity'] == 'CRITICAL'"
-              - "oc_result.json['mdd:openconfig']['openconfig-system:system']['logging']['remote-servers']['remote-server'][2]['selectors']['selector'][0]['config']['facility'] == 'openconfig-system-logging:SYSLOG'"
-              - "oc_result.json['mdd:openconfig']['openconfig-system:system']['logging']['remote-servers']['remote-server'][2]['selectors']['selector'][0]['config']['severity'] == 'CRITICAL'"
-              - "oc_result.json['mdd:openconfig']['openconfig-system:system']['logging']['remote-servers']['remote-server'][3]['host'] == '10.0.0.4'"
-              - "oc_result.json['mdd:openconfig']['openconfig-system:system']['logging']['remote-servers']['remote-server'][3]['config']['host'] == '10.0.0.4'"
-              - "oc_result.json['mdd:openconfig']['openconfig-system:system']['logging']['remote-servers']['remote-server'][3]['config']['remote-port'] == 514"
-              - "oc_result.json['mdd:openconfig']['openconfig-system:system']['logging']['remote-servers']['remote-server'][3]['config']['source-address'] == '10.7.0.1'"
-              - "oc_result.json['mdd:openconfig']['openconfig-system:system']['logging']['remote-servers']['remote-server'][3]['config']['openconfig-system-ext:use-vrf'] == 'abc'"
-              - "oc_result.json['mdd:openconfig']['openconfig-system:system']['logging']['remote-servers']['remote-server'][3]['selectors']['selector'][0]['facility'] == 'openconfig-system-logging:SYSLOG'"
-              - "oc_result.json['mdd:openconfig']['openconfig-system:system']['logging']['remote-servers']['remote-server'][3]['selectors']['selector'][0]['severity'] == 'CRITICAL'"
-              - "oc_result.json['mdd:openconfig']['openconfig-system:system']['logging']['remote-servers']['remote-server'][3]['selectors']['selector'][0]['config']['facility'] == 'openconfig-system-logging:SYSLOG'"
-              - "oc_result.json['mdd:openconfig']['openconfig-system:system']['logging']['remote-servers']['remote-server'][3]['selectors']['selector'][0]['config']['severity'] == 'CRITICAL'"
-
-=======
+          - "oc_result.json['mdd:openconfig']['openconfig-system:system']['logging']['openconfig-system-ext:buffered']['config']['buffer-size'] == 2000000"
+          - "oc_result.json['mdd:openconfig']['openconfig-system:system']['logging']['openconfig-system-ext:buffered']['config']['enabled'] == true"
+          - "oc_result.json['mdd:openconfig']['openconfig-system:system']['logging']['openconfig-system-ext:buffered']['config']['severity'] == 'INFORMATIONAL'"
+          - "oc_result.json['mdd:openconfig']['openconfig-system:system']['logging']['console']['selectors']['selector'][0]['config']['facility'] == 'openconfig-system-logging:SYSLOG'"
+          - "oc_result.json['mdd:openconfig']['openconfig-system:system']['logging']['console']['selectors']['selector'][0]['config']['severity'] == 'INFORMATIONAL'"
+          - "oc_result.json['mdd:openconfig']['openconfig-system:system']['logging']['console']['selectors']['selector'][0]['facility'] == 'openconfig-system-logging:SYSLOG'"
+          - "oc_result.json['mdd:openconfig']['openconfig-system:system']['logging']['console']['selectors']['selector'][0]['severity'] == 'INFORMATIONAL'"
+          - "oc_result.json['mdd:openconfig']['openconfig-system:system']['logging']['openconfig-system-ext:terminal-monitor']['selectors']['selector'][0]['config']['facility'] == 'openconfig-system-logging:SYSLOG'"
+          - "oc_result.json['mdd:openconfig']['openconfig-system:system']['logging']['openconfig-system-ext:terminal-monitor']['selectors']['selector'][0]['config']['severity'] == 'ALERT'"
+          - "oc_result.json['mdd:openconfig']['openconfig-system:system']['logging']['openconfig-system-ext:terminal-monitor']['selectors']['selector'][0]['facility'] == 'openconfig-system-logging:SYSLOG'"
+          - "oc_result.json['mdd:openconfig']['openconfig-system:system']['logging']['openconfig-system-ext:terminal-monitor']['selectors']['selector'][0]['severity'] == 'ALERT'"
+          - "oc_result.json['mdd:openconfig']['openconfig-system:system']['logging']['remote-servers']['remote-server'][0]['host'] == '10.0.0.1'"
+          - "oc_result.json['mdd:openconfig']['openconfig-system:system']['logging']['remote-servers']['remote-server'][0]['config']['host'] == '10.0.0.1'"
+          - "oc_result.json['mdd:openconfig']['openconfig-system:system']['logging']['remote-servers']['remote-server'][0]['config']['remote-port'] == 514"
+          - "oc_result.json['mdd:openconfig']['openconfig-system:system']['logging']['remote-servers']['remote-server'][0]['config']['source-address'] == '10.6.0.1'"
+          - "oc_result.json['mdd:openconfig']['openconfig-system:system']['logging']['remote-servers']['remote-server'][0]['config']['openconfig-system-ext:use-vrf'] == 'default'"
+          - "oc_result.json['mdd:openconfig']['openconfig-system:system']['logging']['remote-servers']['remote-server'][0]['selectors']['selector'][0]['facility'] == 'openconfig-system-logging:SYSLOG'"
+          - "oc_result.json['mdd:openconfig']['openconfig-system:system']['logging']['remote-servers']['remote-server'][0]['selectors']['selector'][0]['severity'] == 'CRITICAL'"
+          - "oc_result.json['mdd:openconfig']['openconfig-system:system']['logging']['remote-servers']['remote-server'][0]['selectors']['selector'][0]['config']['facility'] == 'openconfig-system-logging:SYSLOG'"
+          - "oc_result.json['mdd:openconfig']['openconfig-system:system']['logging']['remote-servers']['remote-server'][0]['selectors']['selector'][0]['config']['severity'] == 'CRITICAL'"
+          - "oc_result.json['mdd:openconfig']['openconfig-system:system']['logging']['remote-servers']['remote-server'][1]['host'] == '10.0.0.2'"
+          - "oc_result.json['mdd:openconfig']['openconfig-system:system']['logging']['remote-servers']['remote-server'][1]['config']['host'] == '10.0.0.2'"
+          - "oc_result.json['mdd:openconfig']['openconfig-system:system']['logging']['remote-servers']['remote-server'][1]['config']['remote-port'] == 514"
+          - "oc_result.json['mdd:openconfig']['openconfig-system:system']['logging']['remote-servers']['remote-server'][1]['config']['source-address'] == '10.6.0.1'"
+          - "oc_result.json['mdd:openconfig']['openconfig-system:system']['logging']['remote-servers']['remote-server'][1]['config']['openconfig-system-ext:use-vrf'] == 'default'"
+          - "oc_result.json['mdd:openconfig']['openconfig-system:system']['logging']['remote-servers']['remote-server'][1]['selectors']['selector'][0]['facility'] == 'openconfig-system-logging:SYSLOG'"
+          - "oc_result.json['mdd:openconfig']['openconfig-system:system']['logging']['remote-servers']['remote-server'][1]['selectors']['selector'][0]['severity'] == 'CRITICAL'"
+          - "oc_result.json['mdd:openconfig']['openconfig-system:system']['logging']['remote-servers']['remote-server'][1]['selectors']['selector'][0]['config']['facility'] == 'openconfig-system-logging:SYSLOG'"
+          - "oc_result.json['mdd:openconfig']['openconfig-system:system']['logging']['remote-servers']['remote-server'][1]['selectors']['selector'][0]['config']['severity'] == 'CRITICAL'"
+          - "oc_result.json['mdd:openconfig']['openconfig-system:system']['logging']['remote-servers']['remote-server'][2]['host'] == '10.0.0.3'"
+          - "oc_result.json['mdd:openconfig']['openconfig-system:system']['logging']['remote-servers']['remote-server'][2]['config']['host'] == '10.0.0.3'"
+          - "oc_result.json['mdd:openconfig']['openconfig-system:system']['logging']['remote-servers']['remote-server'][2]['config']['remote-port'] == 514"
+          - "oc_result.json['mdd:openconfig']['openconfig-system:system']['logging']['remote-servers']['remote-server'][2]['config']['source-address'] == '10.7.0.1'"
+          - "oc_result.json['mdd:openconfig']['openconfig-system:system']['logging']['remote-servers']['remote-server'][2]['config']['openconfig-system-ext:use-vrf'] == 'abc'"
+          - "oc_result.json['mdd:openconfig']['openconfig-system:system']['logging']['remote-servers']['remote-server'][2]['selectors']['selector'][0]['facility'] == 'openconfig-system-logging:SYSLOG'"
+          - "oc_result.json['mdd:openconfig']['openconfig-system:system']['logging']['remote-servers']['remote-server'][2]['selectors']['selector'][0]['severity'] == 'CRITICAL'"
+          - "oc_result.json['mdd:openconfig']['openconfig-system:system']['logging']['remote-servers']['remote-server'][2]['selectors']['selector'][0]['config']['facility'] == 'openconfig-system-logging:SYSLOG'"
+          - "oc_result.json['mdd:openconfig']['openconfig-system:system']['logging']['remote-servers']['remote-server'][2]['selectors']['selector'][0]['config']['severity'] == 'CRITICAL'"
+          - "oc_result.json['mdd:openconfig']['openconfig-system:system']['logging']['remote-servers']['remote-server'][3]['host'] == '10.0.0.4'"
+          - "oc_result.json['mdd:openconfig']['openconfig-system:system']['logging']['remote-servers']['remote-server'][3]['config']['host'] == '10.0.0.4'"
+          - "oc_result.json['mdd:openconfig']['openconfig-system:system']['logging']['remote-servers']['remote-server'][3]['config']['remote-port'] == 514"
+          - "oc_result.json['mdd:openconfig']['openconfig-system:system']['logging']['remote-servers']['remote-server'][3]['config']['source-address'] == '10.7.0.1'"
+          - "oc_result.json['mdd:openconfig']['openconfig-system:system']['logging']['remote-servers']['remote-server'][3]['config']['openconfig-system-ext:use-vrf'] == 'abc'"
+          - "oc_result.json['mdd:openconfig']['openconfig-system:system']['logging']['remote-servers']['remote-server'][3]['selectors']['selector'][0]['facility'] == 'openconfig-system-logging:SYSLOG'"
+          - "oc_result.json['mdd:openconfig']['openconfig-system:system']['logging']['remote-servers']['remote-server'][3]['selectors']['selector'][0]['severity'] == 'CRITICAL'"
+          - "oc_result.json['mdd:openconfig']['openconfig-system:system']['logging']['remote-servers']['remote-server'][3]['selectors']['selector'][0]['config']['facility'] == 'openconfig-system-logging:SYSLOG'"
+          - "oc_result.json['mdd:openconfig']['openconfig-system:system']['logging']['remote-servers']['remote-server'][3]['selectors']['selector'][0]['config']['severity'] == 'CRITICAL'"
           - "oc_result.json['mdd:openconfig']['openconfig-system:system']['clock']['config']['timezone-name'] == 'CST -6 0'"
->>>>>>> c4201a9e
         #   - "'openconfig-system-ext:aes128-ctr' in oc_result.json['mdd:openconfig']['openconfig-system:system']['ssh-server']['openconfig-system-ext:algorithm']['config']['encryption']"
         #   - "'openconfig-system-ext:aes192-ctr' in oc_result.json['mdd:openconfig']['openconfig-system:system']['ssh-server']['openconfig-system-ext:algorithm']['config']['encryption']"
         #   - "'openconfig-system-ext:aes256-ctr' in oc_result.json['mdd:openconfig']['openconfig-system:system']['ssh-server']['openconfig-system-ext:algorithm']['config']['encryption']"
