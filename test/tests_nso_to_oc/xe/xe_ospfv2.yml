---
- hosts: nso
  connection: local
  gather_facts: no
  roles:
    - nso-rollback-save
  run_once: true
  vars:
    rollback_file: "{{ lookup('env', 'PWD') }}/rollback.yaml"

- hosts: localhost
  gather_facts: no
  environment:
    NSO_DEVICE: xe1
  vars:
    nso_host: "{{ lookup('env', 'NSO_HOST') }}"
    nso_username: "{{ lookup('env', 'NSO_USERNAME') }}"
    nso_password: "{{ lookup('env', 'NSO_PASSWORD') }}"
    device: "{{ lookup('env', 'TEST_DEVICE_XEROUTER') | default('xe1', True) }}"
  tasks:
    - block:
      - name: Set up service config
        tags:
          - set_up
        import_role:
          name: nso-ned-device-configure
        vars:
          api_path: mdd:openconfig
          content: |
            mdd:openconfig:
              openconfig-interfaces:interfaces:
                openconfig-interfaces:interface:
                  - openconfig-interfaces:name: 'Loopback10'
                    openconfig-interfaces:config:
                      openconfig-interfaces:name: 'Loopback10'
                      openconfig-interfaces:enabled: true
                      openconfig-interfaces:type: 'softwareLoopback'
                      openconfig-interfaces:description: 'Test loopback'
                    openconfig-interfaces:subinterfaces:
                      openconfig-interfaces:subinterface:
                        - openconfig-interfaces:index: 0
                          openconfig-interfaces:config:
                            openconfig-interfaces:index: 0
                          openconfig-if-ip:ipv4:
                            openconfig-if-ip:addresses:
                              openconfig-if-ip:address:
                                - openconfig-if-ip:ip: '10.255.10.1'
                                  openconfig-if-ip:config:
                                    openconfig-if-ip:ip: '10.255.10.1'
                                    openconfig-if-ip:prefix-length: 24
                            openconfig-if-ip:config:
                              openconfig-if-ip:dhcp-client: false
                  - openconfig-interfaces:name: 'Loopback100'
                    openconfig-interfaces:config:
                      openconfig-interfaces:name: 'Loopback100'
                      openconfig-interfaces:enabled: true
                      openconfig-interfaces:type: 'softwareLoopback'
                      openconfig-interfaces:description: 'Test loopback'
                    openconfig-interfaces:subinterfaces:
                      openconfig-interfaces:subinterface:
                        - openconfig-interfaces:index: 0
                          openconfig-interfaces:config:
                            openconfig-interfaces:index: 0
                          openconfig-if-ip:ipv4:
                            openconfig-if-ip:addresses:
                              openconfig-if-ip:address:
                                - openconfig-if-ip:ip: '10.255.100.1'
                                  openconfig-if-ip:config:
                                    openconfig-if-ip:ip: '10.255.100.1'
                                    openconfig-if-ip:prefix-length: 24
                            openconfig-if-ip:config:
                              openconfig-if-ip:dhcp-client: false
                  - openconfig-interfaces:name: 'GigabitEthernet7'
                    openconfig-interfaces:config:
                      openconfig-interfaces:name: 'GigabitEthernet7'
                      openconfig-interfaces:enabled: true
                      openconfig-interfaces:type: 'ethernetCsmacd'
                      openconfig-interfaces:description: 'Test gigabitethernet'
                    openconfig-if-ethernet:ethernet:
                      openconfig-if-ethernet:config:
                        openconfig-if-ethernet:auto-negotiate: true
                        openconfig-if-ethernet:enable-flow-control: false
                    openconfig-interfaces:hold-time:
                      openconfig-interfaces:config:
                        openconfig-interfaces:down: '10'
                    openconfig-interfaces:subinterfaces:
                      openconfig-interfaces:subinterface:
                        - openconfig-interfaces:index: 0
                          openconfig-interfaces:config:
                            openconfig-interfaces:index: 0
                          openconfig-if-ip:ipv4:
                            openconfig-if-ip:addresses:
                              openconfig-if-ip:address:
                                - openconfig-if-ip:ip: '10.250.20.1'
                                  openconfig-if-ip:config:
                                    openconfig-if-ip:ip: '10.250.20.1'
                                    openconfig-if-ip:prefix-length: 24
                            openconfig-if-ip:config:
                              openconfig-if-ip:dhcp-client: false
                  - openconfig-interfaces:name: 'GigabitEthernet3'
                    openconfig-interfaces:config:
                      openconfig-interfaces:name: 'GigabitEthernet3'
                      openconfig-interfaces:enabled: true
                      openconfig-interfaces:type: 'ethernetCsmacd'
                      openconfig-interfaces:description: 'Test gigabitethernet'
                    openconfig-if-ethernet:ethernet:
                      openconfig-if-ethernet:config:
                        openconfig-if-ethernet:auto-negotiate: true
                        openconfig-if-ethernet:enable-flow-control: false
                    openconfig-interfaces:hold-time:
                      openconfig-interfaces:config:
                        openconfig-interfaces:down: '10'
                    openconfig-interfaces:subinterfaces:
                      openconfig-interfaces:subinterface:
                        - openconfig-interfaces:index: 0
                          openconfig-interfaces:config:
                            openconfig-interfaces:index: 0
                          openconfig-if-ip:ipv4:
                            openconfig-if-ip:addresses:
                              openconfig-if-ip:address:
                                - openconfig-if-ip:ip: '10.3.0.2'
                                  openconfig-if-ip:config:
                                    openconfig-if-ip:ip: '10.3.0.2'
                                    openconfig-if-ip:prefix-length: 24
                            openconfig-if-ip:config:
                              openconfig-if-ip:dhcp-client: false
                  - openconfig-interfaces:name: 'GigabitEthernet5'
                    openconfig-interfaces:config:
                      openconfig-interfaces:name: 'GigabitEthernet5'
                      openconfig-interfaces:enabled: true
                      openconfig-interfaces:type: 'ethernetCsmacd'
                      openconfig-interfaces:description: 'Test gigabitethernet'
                    openconfig-if-ethernet:ethernet:
                      openconfig-if-ethernet:config:
                        openconfig-if-ethernet:auto-negotiate: true
                        openconfig-if-ethernet:enable-flow-control: false
                    openconfig-interfaces:hold-time:
                      openconfig-interfaces:config:
                        openconfig-interfaces:down: '10'
                    openconfig-interfaces:subinterfaces:
                      openconfig-interfaces:subinterface:
                        - openconfig-interfaces:index: 0
                          openconfig-interfaces:config:
                            openconfig-interfaces:index: 0
                          openconfig-if-ip:ipv4:
                            openconfig-if-ip:addresses:
                              openconfig-if-ip:address:
                                - openconfig-if-ip:ip: '10.5.0.2'
                                  openconfig-if-ip:config:
                                    openconfig-if-ip:ip: '10.5.0.2'
                                    openconfig-if-ip:prefix-length: 24
                            openconfig-if-ip:config:
                              openconfig-if-ip:dhcp-client: false
                  - openconfig-interfaces:name: 'GigabitEthernet6'
                    openconfig-interfaces:config:
                      openconfig-interfaces:name: 'GigabitEthernet6'
                      openconfig-interfaces:enabled: true
                      openconfig-interfaces:type: 'ethernetCsmacd'
                      openconfig-interfaces:description: 'Test gigabitethernet'
                    openconfig-if-ethernet:ethernet:
                      openconfig-if-ethernet:config:
                        openconfig-if-ethernet:auto-negotiate: true
                        openconfig-if-ethernet:enable-flow-control: false
                    openconfig-interfaces:hold-time:
                      openconfig-interfaces:config:
                        openconfig-interfaces:down: '10'
                    openconfig-interfaces:subinterfaces:
                      openconfig-interfaces:subinterface:
                        - openconfig-interfaces:index: 0
                          openconfig-interfaces:config:
                            openconfig-interfaces:index: 0
                          openconfig-if-ip:ipv4:
                            openconfig-if-ip:addresses:
                              openconfig-if-ip:address:
                                - openconfig-if-ip:ip: '10.6.0.1'
                                  openconfig-if-ip:config:
                                    openconfig-if-ip:ip: '10.6.0.1'
                                    openconfig-if-ip:prefix-length: 24
                            openconfig-if-ip:config:
                              openconfig-if-ip:dhcp-client: false
                  - openconfig-interfaces:name: 'GigabitEthernet8'
                    openconfig-interfaces:config:
                      openconfig-interfaces:name: 'GigabitEthernet8'
                      openconfig-interfaces:enabled: true
                      openconfig-interfaces:type: 'ethernetCsmacd'
                      openconfig-interfaces:description: 'Test gigabitethernet'
                    openconfig-if-ethernet:ethernet:
                      openconfig-if-ethernet:config:
                        openconfig-if-ethernet:auto-negotiate: true
                        openconfig-if-ethernet:enable-flow-control: false
                    openconfig-interfaces:hold-time:
                      openconfig-interfaces:config:
                        openconfig-interfaces:down: '10'
                    openconfig-interfaces:subinterfaces:
                      openconfig-interfaces:subinterface:
                        - openconfig-interfaces:index: 0
                          openconfig-interfaces:config:
                            openconfig-interfaces:index: 0
                          openconfig-if-ip:ipv4:
                            openconfig-if-ip:addresses:
                              openconfig-if-ip:address:
                                - openconfig-if-ip:ip: '10.250.25.1'
                                  openconfig-if-ip:config:
                                    openconfig-if-ip:ip: '10.250.25.1'
                                    openconfig-if-ip:prefix-length: 24
                            openconfig-if-ip:config:
                              openconfig-if-ip:dhcp-client: false
                        - openconfig-interfaces:index: 10
                          openconfig-interfaces:config:
                            openconfig-interfaces:index: 10
                          openconfig-if-ip:ipv4:
                            openconfig-if-ip:addresses:
                              openconfig-if-ip:address:
                                - openconfig-if-ip:ip: '10.8.10.2'
                                  openconfig-if-ip:config:
                                    openconfig-if-ip:ip: '10.8.10.2'
                                    openconfig-if-ip:prefix-length: 24
                            openconfig-if-ip:config:
                              openconfig-if-ip:dhcp-client: false
                  - openconfig-interfaces:name: 'Tunnel1'
                    openconfig-interfaces:config:
                      openconfig-interfaces:name: 'Tunnel1'
                      openconfig-interfaces:enabled: true
                      openconfig-interfaces:type: 'tunnel'
                      openconfig-interfaces:mtu: 1476
                      openconfig-interfaces:description: 'Test tunnel'
                    openconfig-if-tunnel:tunnel:
                      openconfig-if-tunnel:config:
                        openconfig-if-tunnel:src: '10.255.0.1'
                        openconfig-if-tunnel:dst: '192.168.172.1'
                        openconfig-if-tunnel:gre-key: 1
                        openconfig-if-tunnel-ext:keepalives:
                          openconfig-if-tunnel-ext:period: 5
                          openconfig-if-tunnel-ext:retries: 3
                    openconfig-interfaces:hold-time:
                      openconfig-interfaces:config:
                        openconfig-interfaces:down: '10'
                    openconfig-interfaces:subinterfaces:
                      openconfig-interfaces:subinterface:
                        - openconfig-interfaces:index: 0
                          openconfig-interfaces:config:
                            openconfig-interfaces:index: 0
                          openconfig-if-ip:ipv4:
                            openconfig-if-ip:addresses:
                              openconfig-if-ip:address:
                                - openconfig-if-ip:ip: '10.254.0.1'
                                  openconfig-if-ip:config:
                                    openconfig-if-ip:ip: '10.254.0.1'
                                    openconfig-if-ip:prefix-length: 24
                            openconfig-if-ip:config:
                              openconfig-if-ip:dhcp-client: false
                  - openconfig-interfaces:name: 'vasileft1'
                    openconfig-interfaces:config:
                      openconfig-interfaces:name: 'vasileft1'
                      openconfig-interfaces:enabled: true
                      openconfig-interfaces:type: 'vasi'
                      openconfig-interfaces:description: 'Test vasi'
                    openconfig-interfaces:hold-time:
                      openconfig-interfaces:config:
                        openconfig-interfaces:down: '10'
                    openconfig-interfaces:subinterfaces:
                      openconfig-interfaces:subinterface:
                        - openconfig-interfaces:index: 0
                          openconfig-interfaces:config:
                            openconfig-interfaces:index: 0
                          openconfig-if-ip:ipv4:
                            openconfig-if-ip:addresses:
                              openconfig-if-ip:address:
                                - openconfig-if-ip:ip: '192.168.1.1'
                                  openconfig-if-ip:config:
                                    openconfig-if-ip:ip: '192.168.1.1'
                                    openconfig-if-ip:prefix-length: 30
                            openconfig-if-ip:config:
                              openconfig-if-ip:dhcp-client: false
                  - openconfig-interfaces:name: 'vasiright1'
                    openconfig-interfaces:config:
                      openconfig-interfaces:name: 'vasiright1'
                      openconfig-interfaces:enabled: true
                      openconfig-interfaces:type: 'vasi'
                      openconfig-interfaces:description: 'Test vasi'
                    openconfig-interfaces:hold-time:
                      openconfig-interfaces:config:
                        openconfig-interfaces:down: '10'
                    openconfig-interfaces:subinterfaces:
                      openconfig-interfaces:subinterface:
                        - openconfig-interfaces:index: 0
                          openconfig-interfaces:config:
                            openconfig-interfaces:index: 0
                          openconfig-if-ip:ipv4:
                            openconfig-if-ip:addresses:
                              openconfig-if-ip:address:
                                - openconfig-if-ip:ip: '192.168.2.2'
                                  openconfig-if-ip:config:
                                    openconfig-if-ip:ip: '192.168.2.2'
                                    openconfig-if-ip:prefix-length: 30
                            openconfig-if-ip:config:
                              openconfig-if-ip:dhcp-client: false
              openconfig-routing-policy:routing-policy:
                openconfig-routing-policy:defined-sets:
                  openconfig-routing-policy:prefix-sets:
                    openconfig-routing-policy:prefix-set:
                      - openconfig-routing-policy:name: 'prefix_test'
                        openconfig-routing-policy:config:
                          openconfig-routing-policy:name: 'prefix_test'
                          openconfig-routing-policy:mode: 'IPV4'
                        openconfig-routing-policy:prefixes:
                          openconfig-routing-policy:prefix:
                            - openconfig-routing-policy:ip-prefix: '10.0.0.0/24'
                              openconfig-routing-policy:masklength-range: 'exact'
                              openconfig-routing-policy:config:
                                openconfig-routing-policy:ip-prefix: '10.0.0.0/24'
                                openconfig-routing-policy:masklength-range: 'exact'
                                openconfig-routing-policy-ext:seq: 10
                            - openconfig-routing-policy:ip-prefix: '10.0.0.0/23'
                              openconfig-routing-policy:masklength-range: '24..30'
                              openconfig-routing-policy:config:
                                openconfig-routing-policy:ip-prefix: '10.0.0.0/23'
                                openconfig-routing-policy:masklength-range: '24..30'
                                openconfig-routing-policy-ext:seq: 20
                openconfig-routing-policy:policy-definitions:
                  openconfig-routing-policy:policy-definition:
                    - openconfig-routing-policy:name: 'TEST'
                      openconfig-routing-policy:config:
                        openconfig-routing-policy:name: 'TEST'
                      openconfig-routing-policy:statements:
                        openconfig-routing-policy:statement:
                          - openconfig-routing-policy:name: '10'
                            openconfig-routing-policy:config:
                              openconfig-routing-policy:name: '10'
                            openconfig-routing-policy:actions:
                              openconfig-routing-policy:config:
                                openconfig-routing-policy:policy-result: 'ACCEPT_ROUTE'
                    - openconfig-routing-policy:name: 'test'
                      openconfig-routing-policy:config:
                        openconfig-routing-policy:name: 'test'
                      openconfig-routing-policy:statements:
                        openconfig-routing-policy:statement:
                          - openconfig-routing-policy:name: '10'
                            openconfig-routing-policy:config:
                              openconfig-routing-policy:name: '10'
                            openconfig-routing-policy:actions:
                              openconfig-routing-policy:config:
                                openconfig-routing-policy:policy-result: 'ACCEPT_ROUTE'
                            openconfig-routing-policy:conditions:
                              openconfig-routing-policy:match-prefix-set:
                                openconfig-routing-policy:config:
                                  openconfig-routing-policy:prefix-set: 'prefix_test'
                                  openconfig-routing-policy:match-set-options: 'ANY'
              openconfig-network-instance:network-instances:
                openconfig-network-instance:network-instance:
                  - openconfig-network-instance:name: 'default'
                    openconfig-network-instance:config:
                      openconfig-network-instance:name: 'default'
                      openconfig-network-instance:type: 'DEFAULT_INSTANCE'
                      openconfig-network-instance:enabled: true
          api_method: PUT

      - name: NSO Init OSPF
        tags:
          - init_ospf
        import_role:
          name: nso-ned-device-configure
        vars:
          api_path: config/tailf-ned-cisco-ios:router/ospf
          content: |
            ospf:
              - id: '2'
              - id: '100'
          api_method: PATCH

      - name: NSO Init VRF
        tags:
          - init_vrf
        import_role:
          name: nso-ned-device-configure
        vars:
          api_path: config/tailf-ned-cisco-ios:vrf/definition
          content: |
            definition:
              - name: 'internal_0'
                address-family:
                  ipv4: {}
                  ipv6: {}
              - name: abc
                address-family:
                  ipv4: {}
                  ipv6: {}
              - name: xyz
                address-family:
                  ipv4: {}
                  ipv6: {}
          api_method: PATCH

<<<<<<< HEAD
    - name: Init interface
      tags:
        - init_intf
      import_role:
        name: nso-ned-device-configure
      vars:
        api_path: config/tailf-ned-cisco-ios:interface
        content: |
          interface:
            Loopback:
              - name: '10'
                vrf:
                  forwarding: 'internal_0'
                ip:
                  address:
                    primary:
                      address: 10.255.10.1
                      mask: 255.255.255.255
              - name: 100
                ip:
                  address:
                    primary:
                      address: 10.255.100.1
                      mask: 255.255.255.255
            GigabitEthernet:
              - name: '7'
                vrf:
                  forwarding: 'internal_0'
                description: 'Description for GigabitEthernet7'
                negotiation:
                  auto: True
                mop:
                  xenabled: False
                  sysid: False
                ip:
                  address:
                    primary:
                      address: '10.250.20.1'
                      mask: '255.255.255.0'
                  ospf:
                    network: 
                      - 'non-broadcast'
                    dead-interval:
                      seconds: 60
                    hello-interval: 15
                    retransmit-interval: 10
                    bfd: {}
                    cost: 10
                    priority: 10
                    authentication:
                      message-digest: ''
                    message-digest-key: 
                      - id: '1'
                        md5:
                          type: '0'
                          secret: 'pass1'
                      - id: '2'
                        md5:
                          type: '7'
                          secret: '140713181F56'
                  policy:
                    route-map: 'TEST'
                shutdown: []
                carrier-delay:
                  msec: 10
              - name: '8'
                vrf:
                  forwarding: 'internal_0'
                description: 'Description for GigabitEthernet8'
                negotiation:
                  auto: True
                mop:
                  xenabled: False
                  sysid: False
                ip:
                  address:
                    primary:
                      address: '10.250.25.1'
                      mask: '255.255.255.0'
                  ospf:
                    network: 
                      - 'non-broadcast'
                    dead-interval:
                      seconds: 60
                    hello-interval: 15
                    retransmit-interval: 10
                    bfd: {}
                    cost: 10
                    priority: 10
                    authentication:
                      null: ''
                  policy:
                    route-map: 'TEST'
                shutdown: []
                carrier-delay:
                  msec: 10
        api_method: PATCH

      # Global
    - name: NSO configure global config
      tags:
        - ospf_global_config
      import_role:
        name: nso-ned-device-configure
      vars:
        api_path: config/tailf-ned-cisco-ios:router/ospf
        content: |
          ospf:
            - id: '2'
              vrf: 'internal_0'
              router-id: '1.1.1.1'
              log-adjacency-changes:
                detail: ''
              compatible:
                rfc1583: True
              prefix-suppression: ''
              nsf-ietf:
                nsf:
                  ietf: {}
              default-information:
                originate:
                  always: {}
                  metric: '5'
                  metric-type: '1'
                  route-map: 'TEST'
              mpls:
                ldp:
                  sync: {}
              timers:
                throttle:
                  lsa:
                    start-interval: 1000
                    hold-interval: 10000
                    max-interval: 10000
                  spf:
                    spf-start: 10000
                    spf-hold: 20000
                    spf-max-wait: 20000
              auto-cost:
                reference-bandwidth: '100000'
        api_method: PATCH
=======
      - name: Init interface
        tags:
          - init_intf
        import_role:
          name: nso-ned-device-configure
        vars:
          api_path: config/tailf-ned-cisco-ios:interface
          content: |
            interface:
              Loopback:
                - name: '10'
                  vrf:
                    forwarding: 'internal_0'
                  ip:
                    address:
                      primary:
                        address: 10.255.10.1
                        mask: 255.255.255.255
                - name: 100
                  ip:
                    address:
                      primary:
                        address: 10.255.100.1
                        mask: 255.255.255.255
              GigabitEthernet:
                - name: '7'
                  vrf:
                    forwarding: 'internal_0'
                  description: 'Description for GigabitEthernet7'
                  negotiation:
                    auto: True
                  mop:
                    xenabled: False
                    sysid: False
                  ip:
                    address:
                      primary:
                        address: '10.250.20.1'
                        mask: '255.255.255.0'
                    ospf:
                      network: 
                        - 'non-broadcast'
                      dead-interval:
                        seconds: 60
                      hello-interval: 15
                      retransmit-interval: 10
                      bfd: {}
                      cost: 10
                      priority: 10
                    policy:
                      route-map: 'TEST'
                  shutdown: []
                  carrier-delay:
                    msec: 10
                - name: '8'
                  vrf:
                    forwarding: 'internal_0'
                  description: 'Description for GigabitEthernet8'
                  negotiation:
                    auto: True
                  mop:
                    xenabled: False
                    sysid: False
                  ip:
                    address:
                      primary:
                        address: '10.250.25.1'
                        mask: '255.255.255.0'
                    ospf:
                      network: 
                        - 'non-broadcast'
                      dead-interval:
                        seconds: 60
                      hello-interval: 15
                      retransmit-interval: 10
                      bfd: {}
                      cost: 10
                      priority: 10
                    policy:
                      route-map: 'TEST'
                  shutdown: []
                  carrier-delay:
                    msec: 10
          api_method: PATCH

        # Global
      - name: NSO configure global config
        tags:
          - ospf_global_config
        import_role:
          name: nso-ned-device-configure
        vars:
          api_path: config/tailf-ned-cisco-ios:router/ospf
          content: |
            ospf:
              - id: '2'
                vrf: 'internal_0'
                router-id: '1.1.1.1'
                log-adjacency-changes:
                  detail: ''
                compatible:
                  rfc1583: True
                prefix-suppression: ''
                nsf-ietf:
                  nsf:
                    ietf: {}
                default-information:
                  originate:
                    always: {}
                    metric: '5'
                    metric-type: '1'
                    route-map: 'TEST'
                mpls:
                  ldp:
                    sync: {}
                timers:
                  throttle:
                    lsa:
                      start-interval: 1000
                      hold-interval: 10000
                      max-interval: 10000
                    spf:
                      spf-start: 10000
                      spf-hold: 20000
                      spf-max-wait: 20000
          api_method: PATCH
>>>>>>> 44df6428

      - name: Execute NSO NED to OC script
        tags:
          - ospfv2_global
        script: ../../../package_nso_to_oc/xe/xe_network_instances.py
        args:
          executable: python3
        register: nso_to_oc_result
      - debug:
          msg: "{{nso_to_oc_result}}"

<<<<<<< HEAD
    - name: NSO API call
      uri:
        url: "http://{{ nso_host }}:8080/restconf/data/tailf-ncs:devices/device={{ device }}/mdd:openconfig"
        url_username: "{{ nso_username }}"
        url_password: "{{ nso_password }}"
        force_basic_auth: yes
        validate_certs: no
        status_code: [200,201,204]
        method: GET
        headers: "{
          'Content-Type': 'application/yang-data+json',
          'Accept': 'application/yang-data+json'}"
        body_format: json
      delegate_to: localhost
      register: oc_result
    - debug:
        msg: "{{ oc_result }}"
    - assert:
        that:
          # These are testing for network instances
          - "'default' in oc_result.json['mdd:openconfig']['openconfig-network-instance:network-instances']['network-instance'] | map(attribute='name') | list"
          - "'abc' in oc_result.json['mdd:openconfig']['openconfig-network-instance:network-instances']['network-instance'] | map(attribute='name') | list"
          - "'xyz' in oc_result.json['mdd:openconfig']['openconfig-network-instance:network-instances']['network-instance'] | map(attribute='name') | list"

          # The rest of these are for OC
          - "oc_result.json['mdd:openconfig']['openconfig-network-instance:network-instances']['network-instance'][2]['protocols']['protocol'][0]['name'] == '2'"
          - "oc_result.json['mdd:openconfig']['openconfig-network-instance:network-instances']['network-instance'][2]['protocols']['protocol'][0]['ospfv2']['global']['config']['hide-transit-only-networks'] == true"
          - "oc_result.json['mdd:openconfig']['openconfig-network-instance:network-instances']['network-instance'][2]['protocols']['protocol'][0]['ospfv2']['global']['config']['log-adjacency-changes'] == true"
          - "oc_result.json['mdd:openconfig']['openconfig-network-instance:network-instances']['network-instance'][2]['protocols']['protocol'][0]['ospfv2']['global']['config']['router-id'] == '1.1.1.1'"
          - "oc_result.json['mdd:openconfig']['openconfig-network-instance:network-instances']['network-instance'][2]['protocols']['protocol'][0]['ospfv2']['global']['config']['summary-route-cost-mode'] == 'RFC1583_COMPATIBLE'"
          - "oc_result.json['mdd:openconfig']['openconfig-network-instance:network-instances']['network-instance'][2]['protocols']['protocol'][0]['ospfv2']['global']['graceful-restart']['config']['enabled'] == true"
          - "oc_result.json['mdd:openconfig']['openconfig-network-instance:network-instances']['network-instance'][2]['protocols']['protocol'][0]['ospfv2']['global']['config']['openconfig-ospfv2-ext:capability-vrf-lite'] == false"
          - "oc_result.json['mdd:openconfig']['openconfig-network-instance:network-instances']['network-instance'][2]['protocols']['protocol'][0]['ospfv2']['global']['config']['openconfig-ospfv2-ext:default-information-originate']['config']['metric'] == '5'"
          - "oc_result.json['mdd:openconfig']['openconfig-network-instance:network-instances']['network-instance'][2]['protocols']['protocol'][0]['ospfv2']['global']['config']['openconfig-ospfv2-ext:default-information-originate']['config']['metric-type'] == 1"
          - "oc_result.json['mdd:openconfig']['openconfig-network-instance:network-instances']['network-instance'][2]['protocols']['protocol'][0]['ospfv2']['global']['config']['openconfig-ospfv2-ext:auto-cost-ref-bandwidth'] == 100000"
          # TODO Add route-maps to OC services
          # - "oc_result.json['mdd:openconfig']['openconfig-network-instance:network-instances']['network-instance'][2]['protocols']['protocol'][0]['ospfv2']['global']['config']['openconfig-ospfv2-ext:default-information-originate']['config']['route-map'] == 'TEST'"
          - "oc_result.json['mdd:openconfig']['openconfig-network-instance:network-instances']['network-instance'][2]['protocols']['protocol'][0]['ospfv2']['global']['config']['openconfig-ospfv2-ext:default-information-originate']['config']['always'] == true"
          - "oc_result.json['mdd:openconfig']['openconfig-network-instance:network-instances']['network-instance'][2]['protocols']['protocol'][0]['ospfv2']['global']['mpls']['igp-ldp-sync']['config']['enabled'] == true"
          - "oc_result.json['mdd:openconfig']['openconfig-network-instance:network-instances']['network-instance'][2]['protocols']['protocol'][0]['ospfv2']['global']['timers']['lsa-generation']['config']['initial-delay'] == 1000"
          - "oc_result.json['mdd:openconfig']['openconfig-network-instance:network-instances']['network-instance'][2]['protocols']['protocol'][0]['ospfv2']['global']['timers']['lsa-generation']['config']['maximum-delay'] == 10000"
          - "oc_result.json['mdd:openconfig']['openconfig-network-instance:network-instances']['network-instance'][2]['protocols']['protocol'][0]['ospfv2']['global']['timers']['lsa-generation']['config']['openconfig-ospfv2-ext:hold-time'] == 10000"
          - "oc_result.json['mdd:openconfig']['openconfig-network-instance:network-instances']['network-instance'][2]['protocols']['protocol'][0]['ospfv2']['global']['timers']['spf']['config']['initial-delay'] == 10000"
          - "oc_result.json['mdd:openconfig']['openconfig-network-instance:network-instances']['network-instance'][2]['protocols']['protocol'][0]['ospfv2']['global']['timers']['spf']['config']['maximum-delay'] == 20000"
          - "oc_result.json['mdd:openconfig']['openconfig-network-instance:network-instances']['network-instance'][2]['protocols']['protocol'][0]['ospfv2']['global']['timers']['spf']['config']['openconfig-ospfv2-ext:hold-time'] == 20000"
=======
      - name: NSO API call
        uri:
          url: "http://{{ nso_host }}:8080/restconf/data/tailf-ncs:devices/device={{ device }}/mdd:openconfig"
          url_username: "{{ nso_username }}"
          url_password: "{{ nso_password }}"
          force_basic_auth: yes
          validate_certs: no
          status_code: [200,201,204]
          method: GET
          headers: "{
            'Content-Type': 'application/yang-data+json',
            'Accept': 'application/yang-data+json'}"
          body_format: json
        delegate_to: localhost
        register: oc_result
      - debug:
          msg: "{{ oc_result }}"
      - assert:
          that:
            # These are testing for network instances
            - "'default' in oc_result.json['mdd:openconfig']['openconfig-network-instance:network-instances']['network-instance'] | map(attribute='name') | list"
            - "'abc' in oc_result.json['mdd:openconfig']['openconfig-network-instance:network-instances']['network-instance'] | map(attribute='name') | list"
            - "'xyz' in oc_result.json['mdd:openconfig']['openconfig-network-instance:network-instances']['network-instance'] | map(attribute='name') | list"
            # The rest of these are for OC
            - "oc_result.json['mdd:openconfig']['openconfig-network-instance:network-instances']['network-instance'][2]['protocols']['protocol'][0]['name'] == '2'"
            - "oc_result.json['mdd:openconfig']['openconfig-network-instance:network-instances']['network-instance'][2]['protocols']['protocol'][0]['ospfv2']['global']['config']['hide-transit-only-networks'] == true"
            - "oc_result.json['mdd:openconfig']['openconfig-network-instance:network-instances']['network-instance'][2]['protocols']['protocol'][0]['ospfv2']['global']['config']['log-adjacency-changes'] == true"
            - "oc_result.json['mdd:openconfig']['openconfig-network-instance:network-instances']['network-instance'][2]['protocols']['protocol'][0]['ospfv2']['global']['config']['router-id'] == '1.1.1.1'"
            - "oc_result.json['mdd:openconfig']['openconfig-network-instance:network-instances']['network-instance'][2]['protocols']['protocol'][0]['ospfv2']['global']['config']['summary-route-cost-mode'] == 'RFC1583_COMPATIBLE'"
            - "oc_result.json['mdd:openconfig']['openconfig-network-instance:network-instances']['network-instance'][2]['protocols']['protocol'][0]['ospfv2']['global']['graceful-restart']['config']['enabled'] == true"
            - "oc_result.json['mdd:openconfig']['openconfig-network-instance:network-instances']['network-instance'][2]['protocols']['protocol'][0]['ospfv2']['global']['config']['openconfig-ospfv2-ext:capability-vrf-lite'] == false"
            - "oc_result.json['mdd:openconfig']['openconfig-network-instance:network-instances']['network-instance'][2]['protocols']['protocol'][0]['ospfv2']['global']['config']['openconfig-ospfv2-ext:default-information-originate']['config']['metric'] == '5'"
            - "oc_result.json['mdd:openconfig']['openconfig-network-instance:network-instances']['network-instance'][2]['protocols']['protocol'][0]['ospfv2']['global']['config']['openconfig-ospfv2-ext:default-information-originate']['config']['metric-type'] == 1"
            # TODO Add route-maps to OC services
            # - "oc_result.json['mdd:openconfig']['openconfig-network-instance:network-instances']['network-instance'][2]['protocols']['protocol'][0]['ospfv2']['global']['config']['openconfig-ospfv2-ext:default-information-originate']['config']['route-map'] == 'TEST'"
            - "oc_result.json['mdd:openconfig']['openconfig-network-instance:network-instances']['network-instance'][2]['protocols']['protocol'][0]['ospfv2']['global']['config']['openconfig-ospfv2-ext:default-information-originate']['config']['always'] == true"
            - "oc_result.json['mdd:openconfig']['openconfig-network-instance:network-instances']['network-instance'][2]['protocols']['protocol'][0]['ospfv2']['global']['mpls']['igp-ldp-sync']['config']['enabled'] == true"
            - "oc_result.json['mdd:openconfig']['openconfig-network-instance:network-instances']['network-instance'][2]['protocols']['protocol'][0]['ospfv2']['global']['timers']['lsa-generation']['config']['initial-delay'] == 1000"
            - "oc_result.json['mdd:openconfig']['openconfig-network-instance:network-instances']['network-instance'][2]['protocols']['protocol'][0]['ospfv2']['global']['timers']['lsa-generation']['config']['maximum-delay'] == 10000"
            - "oc_result.json['mdd:openconfig']['openconfig-network-instance:network-instances']['network-instance'][2]['protocols']['protocol'][0]['ospfv2']['global']['timers']['lsa-generation']['config']['openconfig-ospfv2-ext:hold-time'] == 10000"
            - "oc_result.json['mdd:openconfig']['openconfig-network-instance:network-instances']['network-instance'][2]['protocols']['protocol'][0]['ospfv2']['global']['timers']['spf']['config']['initial-delay'] == 10000"
            - "oc_result.json['mdd:openconfig']['openconfig-network-instance:network-instances']['network-instance'][2]['protocols']['protocol'][0]['ospfv2']['global']['timers']['spf']['config']['maximum-delay'] == 20000"
            - "oc_result.json['mdd:openconfig']['openconfig-network-instance:network-instances']['network-instance'][2]['protocols']['protocol'][0]['ospfv2']['global']['timers']['spf']['config']['openconfig-ospfv2-ext:hold-time'] == 20000"
>>>>>>> 44df6428

        # Areas
      - name: NSO configure areas config
        tags:
          - ospf_areas_config
        import_role:
          name: nso-ned-device-configure
        vars:
          api_path: config/tailf-ned-cisco-ios:router/ospf
          content: |
            ospf:
              - id: '100'
                area:
                  - id: '1'
                    filter-list:
                      - direction: 'in'
                        prefix: 'test'
                network:
                  - ip: '10.255.100.1'
                    mask: '0.0.0.0'
                    area: '1'
                  - ip: '0.0.0.0'
                    mask: '255.255.255.255'
                    area: '0'
              - id: '2'
                vrf: 'internal_0'
                area:
                  - id: '1'
                    stub:
                      no-summary: {}
                  - id: '4'
                    filter-list:
                      - direction: 'in'
                        prefix: 'test'
                    # Getting error: "Area is configured as NSSA already"
                    nssa:
                      default-information-originate: {}
                      no-summary: {}
                  - id: '5'
                    filter-list:
                      - direction: 'in'
                        prefix: 'test'
                    # Getting error: "Virtual links are not allowed in NSSA and stub areas"
                    virtual-link:
                      - id: '10.200.200.200'
                passive-interface:
                  interface:
                    - name: 'GigabitEthernet7'
                network:
                  - ip: '10.250.0.0'
                    mask: '0.0.255.255'
                    area: '4'
                  - ip: '10.250.25.0'
                    mask: '0.0.0.255'
                    area: '5'
                  - ip: '0.0.0.0'
                    mask: '255.255.255.255'
                    area: '0'
                mpls:
                  traffic-eng:
                    area: ['4']
                neighbor:
                  ip: '10.10.10.10'
                  cost-database-filter-container:
                    cost: 100
                
          api_method: PATCH

      - name: Execute NSO NED to OC script
        tags:
          - ospfv2_areas
        script: ../../../package_nso_to_oc/xe/xe_network_instances.py
        args:
          executable: python3
        register: nso_to_oc_result
      - debug:
          msg: "{{nso_to_oc_result}}"

<<<<<<< HEAD
    - name: NSO API call
      uri:
        url: "http://{{ nso_host }}:8080/restconf/data/tailf-ncs:devices/device={{ device }}/mdd:openconfig"
        url_username: "{{ nso_username }}"
        url_password: "{{ nso_password }}"
        force_basic_auth: yes
        validate_certs: no
        status_code: [200,201,204]
        method: GET
        headers: "{
          'Content-Type': 'application/yang-data+json',
          'Accept': 'application/yang-data+json'}"
        body_format: json
      delegate_to: localhost
      register: oc_result
    - debug:
        msg: "{{ oc_result }}"
    - assert:
        that:
          - "oc_result.json['mdd:openconfig']['openconfig-network-instance:network-instances']['network-instance'][2]['protocols']['protocol'][0]['ospfv2']['areas']['area'][0]['interfaces']['interface'][0]['config']['id'] == 'Loopback10'"
          - "oc_result.json['mdd:openconfig']['openconfig-network-instance:network-instances']['network-instance'][2]['protocols']['protocol'][0]['ospfv2']['areas']['area'][0]['interfaces']['interface'][0]['config']['passive'] == false"
          - "oc_result.json['mdd:openconfig']['openconfig-network-instance:network-instances']['network-instance'][2]['protocols']['protocol'][0]['ospfv2']['areas']['area'][1]['openconfig-ospfv2-ext:stub-options']['totally-stubby']['config']['enabled'] == true"
          - "oc_result.json['mdd:openconfig']['openconfig-network-instance:network-instances']['network-instance'][2]['protocols']['protocol'][0]['ospfv2']['areas']['area'][2]['interfaces']['interface'][0]['config']['id'] == 'GigabitEthernet7'"
          - "oc_result.json['mdd:openconfig']['openconfig-network-instance:network-instances']['network-instance'][2]['protocols']['protocol'][0]['ospfv2']['areas']['area'][2]['interfaces']['interface'][0]['config']['passive'] == true"
          - "oc_result.json['mdd:openconfig']['openconfig-network-instance:network-instances']['network-instance'][2]['protocols']['protocol'][0]['ospfv2']['areas']['area'][2]['interfaces']['interface'][0]['config']['metric'] == 10"
          - "oc_result.json['mdd:openconfig']['openconfig-network-instance:network-instances']['network-instance'][2]['protocols']['protocol'][0]['ospfv2']['areas']['area'][2]['interfaces']['interface'][0]['config']['network-type'] == 'openconfig-ospf-types:NON_BROADCAST_NETWORK'"
          - "oc_result.json['mdd:openconfig']['openconfig-network-instance:network-instances']['network-instance'][2]['protocols']['protocol'][0]['ospfv2']['areas']['area'][2]['openconfig-ospfv2-ext:stub-options']['nssa']['config']['no-summary'] == true"
          - "oc_result.json['mdd:openconfig']['openconfig-network-instance:network-instances']['network-instance'][2]['protocols']['protocol'][0]['ospfv2']['areas']['area'][3]['virtual-links']['virtual-link'][0]['config']['remote-router-id'] == '10.200.200.200'"
          - "oc_result.json['mdd:openconfig']['openconfig-network-instance:network-instances']['network-instance'][2]['protocols']['protocol'][0]['ospfv2']['areas']['area'][2]['interfaces']['interface'][0]['config']['passive'] == true"
          - "oc_result.json['mdd:openconfig']['openconfig-network-instance:network-instances']['network-instance'][2]['protocols']['protocol'][0]['ospfv2']['areas']['area'][2]['interfaces']['interface'][0]['neighbors']['neighbor'][0]['router-id'] == '10.10.10.10'"
          - "oc_result.json['mdd:openconfig']['openconfig-network-instance:network-instances']['network-instance'][2]['protocols']['protocol'][0]['ospfv2']['areas']['area'][2]['interfaces']['interface'][0]['neighbors']['neighbor'][0]['config']['metric'] == 100"
          - "oc_result.json['mdd:openconfig']['openconfig-network-instance:network-instances']['network-instance'][2]['protocols']['protocol'][0]['ospfv2']['areas']['area'][2]['mpls']['config']['traffic-engineering-enabled'] == true"
          - "oc_result.json['mdd:openconfig']['openconfig-network-instance:network-instances']['network-instance'][2]['protocols']['protocol'][0]['ospfv2']['areas']['area'][2]['interfaces']['interface'][0]['openconfig-ospfv2-ext:authentication']['config']['authentication-type'] == 'MD5'"
          - "oc_result.json['mdd:openconfig']['openconfig-network-instance:network-instances']['network-instance'][2]['protocols']['protocol'][0]['ospfv2']['areas']['area'][3]['interfaces']['interface'][0]['openconfig-ospfv2-ext:authentication']['config']['authentication-type'] == 'NULL'"
          - "oc_result.json['mdd:openconfig']['openconfig-network-instance:network-instances']['network-instance'][2]['protocols']['protocol'][0]['ospfv2']['areas']['area'][2]['interfaces']['interface'][0]['openconfig-ospfv2-ext:authentication']['md5-authentication-keys']['md5-authentication-key'][0]['config']['key-id'] == 1"
          - "oc_result.json['mdd:openconfig']['openconfig-network-instance:network-instances']['network-instance'][2]['protocols']['protocol'][0]['ospfv2']['areas']['area'][2]['interfaces']['interface'][0]['openconfig-ospfv2-ext:authentication']['md5-authentication-keys']['md5-authentication-key'][0]['config']['key'] == 'pass1'"
          - "oc_result.json['mdd:openconfig']['openconfig-network-instance:network-instances']['network-instance'][2]['protocols']['protocol'][0]['ospfv2']['areas']['area'][2]['interfaces']['interface'][0]['openconfig-ospfv2-ext:authentication']['md5-authentication-keys']['md5-authentication-key'][1]['config']['key-id'] == 2"
          - "oc_result.json['mdd:openconfig']['openconfig-network-instance:network-instances']['network-instance'][2]['protocols']['protocol'][0]['ospfv2']['areas']['area'][2]['interfaces']['interface'][0]['openconfig-ospfv2-ext:authentication']['md5-authentication-keys']['md5-authentication-key'][1]['config']['key'] == '140713181F56'"
          # This is testing for globals, but areas are required, so we test that portion of globals here.
          - "oc_result.json['mdd:openconfig']['openconfig-network-instance:network-instances']['network-instance'][2]['protocols']['protocol'][0]['ospfv2']['global']['inter-area-propagation-policies']['inter-area-propagation-policy'][0]['src-area'] == 0"
          - "oc_result.json['mdd:openconfig']['openconfig-network-instance:network-instances']['network-instance'][2]['protocols']['protocol'][0]['ospfv2']['global']['inter-area-propagation-policies']['inter-area-propagation-policy'][0]['dst-area'] == 4"
          - "oc_result.json['mdd:openconfig']['openconfig-network-instance:network-instances']['network-instance'][2]['protocols']['protocol'][0]['ospfv2']['global']['inter-area-propagation-policies']['inter-area-propagation-policy'][0]['config']['src-area'] == 0"
          - "oc_result.json['mdd:openconfig']['openconfig-network-instance:network-instances']['network-instance'][2]['protocols']['protocol'][0]['ospfv2']['global']['inter-area-propagation-policies']['inter-area-propagation-policy'][0]['config']['dst-area'] == 4"
          - "oc_result.json['mdd:openconfig']['openconfig-network-instance:network-instances']['network-instance'][2]['protocols']['protocol'][0]['ospfv2']['global']['inter-area-propagation-policies']['inter-area-propagation-policy'][0]['config']['import-policy'][0] == 'test'"
=======
      - name: NSO API call
        uri:
          url: "http://{{ nso_host }}:8080/restconf/data/tailf-ncs:devices/device={{ device }}/mdd:openconfig"
          url_username: "{{ nso_username }}"
          url_password: "{{ nso_password }}"
          force_basic_auth: yes
          validate_certs: no
          status_code: [200,201,204]
          method: GET
          headers: "{
            'Content-Type': 'application/yang-data+json',
            'Accept': 'application/yang-data+json'}"
          body_format: json
        delegate_to: localhost
        register: oc_result
      - debug:
          msg: "{{ oc_result }}"
      - assert:
          that:
            - "oc_result.json['mdd:openconfig']['openconfig-network-instance:network-instances']['network-instance'][2]['protocols']['protocol'][0]['ospfv2']['areas']['area'][0]['interfaces']['interface'][0]['config']['id'] == 'Loopback10'"
            - "oc_result.json['mdd:openconfig']['openconfig-network-instance:network-instances']['network-instance'][2]['protocols']['protocol'][0]['ospfv2']['areas']['area'][0]['interfaces']['interface'][0]['config']['passive'] == false"
            - "oc_result.json['mdd:openconfig']['openconfig-network-instance:network-instances']['network-instance'][2]['protocols']['protocol'][0]['ospfv2']['areas']['area'][1]['openconfig-ospfv2-ext:stub-options']['totally-stubby']['config']['enabled'] == true"
            - "oc_result.json['mdd:openconfig']['openconfig-network-instance:network-instances']['network-instance'][2]['protocols']['protocol'][0]['ospfv2']['areas']['area'][2]['interfaces']['interface'][0]['config']['id'] == 'GigabitEthernet7'"
            - "oc_result.json['mdd:openconfig']['openconfig-network-instance:network-instances']['network-instance'][2]['protocols']['protocol'][0]['ospfv2']['areas']['area'][2]['interfaces']['interface'][0]['config']['passive'] == true"
            - "oc_result.json['mdd:openconfig']['openconfig-network-instance:network-instances']['network-instance'][2]['protocols']['protocol'][0]['ospfv2']['areas']['area'][2]['interfaces']['interface'][0]['config']['metric'] == 10"
            - "oc_result.json['mdd:openconfig']['openconfig-network-instance:network-instances']['network-instance'][2]['protocols']['protocol'][0]['ospfv2']['areas']['area'][2]['interfaces']['interface'][0]['config']['network-type'] == 'openconfig-ospf-types:NON_BROADCAST_NETWORK'"
            - "oc_result.json['mdd:openconfig']['openconfig-network-instance:network-instances']['network-instance'][2]['protocols']['protocol'][0]['ospfv2']['areas']['area'][2]['openconfig-ospfv2-ext:stub-options']['nssa']['config']['no-summary'] == true"
            - "oc_result.json['mdd:openconfig']['openconfig-network-instance:network-instances']['network-instance'][2]['protocols']['protocol'][0]['ospfv2']['areas']['area'][3]['virtual-links']['virtual-link'][0]['config']['remote-router-id'] == '10.200.200.200'"
            - "oc_result.json['mdd:openconfig']['openconfig-network-instance:network-instances']['network-instance'][2]['protocols']['protocol'][0]['ospfv2']['areas']['area'][2]['interfaces']['interface'][0]['config']['passive'] == true"
            - "oc_result.json['mdd:openconfig']['openconfig-network-instance:network-instances']['network-instance'][2]['protocols']['protocol'][0]['ospfv2']['areas']['area'][2]['interfaces']['interface'][0]['neighbors']['neighbor'][0]['router-id'] == '10.10.10.10'"
            - "oc_result.json['mdd:openconfig']['openconfig-network-instance:network-instances']['network-instance'][2]['protocols']['protocol'][0]['ospfv2']['areas']['area'][2]['interfaces']['interface'][0]['neighbors']['neighbor'][0]['config']['metric'] == 100"
            - "oc_result.json['mdd:openconfig']['openconfig-network-instance:network-instances']['network-instance'][2]['protocols']['protocol'][0]['ospfv2']['areas']['area'][2]['mpls']['config']['traffic-engineering-enabled'] == true"
            # This is testing for globals, but areas are required, so we test that portion of globals here.
            - "oc_result.json['mdd:openconfig']['openconfig-network-instance:network-instances']['network-instance'][2]['protocols']['protocol'][0]['ospfv2']['global']['inter-area-propagation-policies']['inter-area-propagation-policy'][0]['src-area'] == 0"
            - "oc_result.json['mdd:openconfig']['openconfig-network-instance:network-instances']['network-instance'][2]['protocols']['protocol'][0]['ospfv2']['global']['inter-area-propagation-policies']['inter-area-propagation-policy'][0]['dst-area'] == 4"
            - "oc_result.json['mdd:openconfig']['openconfig-network-instance:network-instances']['network-instance'][2]['protocols']['protocol'][0]['ospfv2']['global']['inter-area-propagation-policies']['inter-area-propagation-policy'][0]['config']['src-area'] == 0"
            - "oc_result.json['mdd:openconfig']['openconfig-network-instance:network-instances']['network-instance'][2]['protocols']['protocol'][0]['ospfv2']['global']['inter-area-propagation-policies']['inter-area-propagation-policy'][0]['config']['dst-area'] == 4"
            - "oc_result.json['mdd:openconfig']['openconfig-network-instance:network-instances']['network-instance'][2]['protocols']['protocol'][0]['ospfv2']['global']['inter-area-propagation-policies']['inter-area-propagation-policy'][0]['config']['import-policy'][0] == 'test'"
      always:
        - name: Rollback NSO
          delegate_to: nso
          connection: local
          import_role:
            name: nso-rollback-load
          run_once: true
          vars:
            rollback_file: "{{ lookup('env', 'PWD') }}/rollback.yaml"
>>>>>>> 44df6428
<|MERGE_RESOLUTION|>--- conflicted
+++ resolved
@@ -391,7 +391,6 @@
                   ipv6: {}
           api_method: PATCH
 
-<<<<<<< HEAD
     - name: Init interface
       tags:
         - init_intf
@@ -533,134 +532,6 @@
               auto-cost:
                 reference-bandwidth: '100000'
         api_method: PATCH
-=======
-      - name: Init interface
-        tags:
-          - init_intf
-        import_role:
-          name: nso-ned-device-configure
-        vars:
-          api_path: config/tailf-ned-cisco-ios:interface
-          content: |
-            interface:
-              Loopback:
-                - name: '10'
-                  vrf:
-                    forwarding: 'internal_0'
-                  ip:
-                    address:
-                      primary:
-                        address: 10.255.10.1
-                        mask: 255.255.255.255
-                - name: 100
-                  ip:
-                    address:
-                      primary:
-                        address: 10.255.100.1
-                        mask: 255.255.255.255
-              GigabitEthernet:
-                - name: '7'
-                  vrf:
-                    forwarding: 'internal_0'
-                  description: 'Description for GigabitEthernet7'
-                  negotiation:
-                    auto: True
-                  mop:
-                    xenabled: False
-                    sysid: False
-                  ip:
-                    address:
-                      primary:
-                        address: '10.250.20.1'
-                        mask: '255.255.255.0'
-                    ospf:
-                      network: 
-                        - 'non-broadcast'
-                      dead-interval:
-                        seconds: 60
-                      hello-interval: 15
-                      retransmit-interval: 10
-                      bfd: {}
-                      cost: 10
-                      priority: 10
-                    policy:
-                      route-map: 'TEST'
-                  shutdown: []
-                  carrier-delay:
-                    msec: 10
-                - name: '8'
-                  vrf:
-                    forwarding: 'internal_0'
-                  description: 'Description for GigabitEthernet8'
-                  negotiation:
-                    auto: True
-                  mop:
-                    xenabled: False
-                    sysid: False
-                  ip:
-                    address:
-                      primary:
-                        address: '10.250.25.1'
-                        mask: '255.255.255.0'
-                    ospf:
-                      network: 
-                        - 'non-broadcast'
-                      dead-interval:
-                        seconds: 60
-                      hello-interval: 15
-                      retransmit-interval: 10
-                      bfd: {}
-                      cost: 10
-                      priority: 10
-                    policy:
-                      route-map: 'TEST'
-                  shutdown: []
-                  carrier-delay:
-                    msec: 10
-          api_method: PATCH
-
-        # Global
-      - name: NSO configure global config
-        tags:
-          - ospf_global_config
-        import_role:
-          name: nso-ned-device-configure
-        vars:
-          api_path: config/tailf-ned-cisco-ios:router/ospf
-          content: |
-            ospf:
-              - id: '2'
-                vrf: 'internal_0'
-                router-id: '1.1.1.1'
-                log-adjacency-changes:
-                  detail: ''
-                compatible:
-                  rfc1583: True
-                prefix-suppression: ''
-                nsf-ietf:
-                  nsf:
-                    ietf: {}
-                default-information:
-                  originate:
-                    always: {}
-                    metric: '5'
-                    metric-type: '1'
-                    route-map: 'TEST'
-                mpls:
-                  ldp:
-                    sync: {}
-                timers:
-                  throttle:
-                    lsa:
-                      start-interval: 1000
-                      hold-interval: 10000
-                      max-interval: 10000
-                    spf:
-                      spf-start: 10000
-                      spf-hold: 20000
-                      spf-max-wait: 20000
-          api_method: PATCH
->>>>>>> 44df6428
 
       - name: Execute NSO NED to OC script
         tags:
@@ -672,7 +543,6 @@
       - debug:
           msg: "{{nso_to_oc_result}}"
 
-<<<<<<< HEAD
     - name: NSO API call
       uri:
         url: "http://{{ nso_host }}:8080/restconf/data/tailf-ncs:devices/device={{ device }}/mdd:openconfig"
@@ -718,51 +588,6 @@
           - "oc_result.json['mdd:openconfig']['openconfig-network-instance:network-instances']['network-instance'][2]['protocols']['protocol'][0]['ospfv2']['global']['timers']['spf']['config']['initial-delay'] == 10000"
           - "oc_result.json['mdd:openconfig']['openconfig-network-instance:network-instances']['network-instance'][2]['protocols']['protocol'][0]['ospfv2']['global']['timers']['spf']['config']['maximum-delay'] == 20000"
           - "oc_result.json['mdd:openconfig']['openconfig-network-instance:network-instances']['network-instance'][2]['protocols']['protocol'][0]['ospfv2']['global']['timers']['spf']['config']['openconfig-ospfv2-ext:hold-time'] == 20000"
-=======
-      - name: NSO API call
-        uri:
-          url: "http://{{ nso_host }}:8080/restconf/data/tailf-ncs:devices/device={{ device }}/mdd:openconfig"
-          url_username: "{{ nso_username }}"
-          url_password: "{{ nso_password }}"
-          force_basic_auth: yes
-          validate_certs: no
-          status_code: [200,201,204]
-          method: GET
-          headers: "{
-            'Content-Type': 'application/yang-data+json',
-            'Accept': 'application/yang-data+json'}"
-          body_format: json
-        delegate_to: localhost
-        register: oc_result
-      - debug:
-          msg: "{{ oc_result }}"
-      - assert:
-          that:
-            # These are testing for network instances
-            - "'default' in oc_result.json['mdd:openconfig']['openconfig-network-instance:network-instances']['network-instance'] | map(attribute='name') | list"
-            - "'abc' in oc_result.json['mdd:openconfig']['openconfig-network-instance:network-instances']['network-instance'] | map(attribute='name') | list"
-            - "'xyz' in oc_result.json['mdd:openconfig']['openconfig-network-instance:network-instances']['network-instance'] | map(attribute='name') | list"
-            # The rest of these are for OC
-            - "oc_result.json['mdd:openconfig']['openconfig-network-instance:network-instances']['network-instance'][2]['protocols']['protocol'][0]['name'] == '2'"
-            - "oc_result.json['mdd:openconfig']['openconfig-network-instance:network-instances']['network-instance'][2]['protocols']['protocol'][0]['ospfv2']['global']['config']['hide-transit-only-networks'] == true"
-            - "oc_result.json['mdd:openconfig']['openconfig-network-instance:network-instances']['network-instance'][2]['protocols']['protocol'][0]['ospfv2']['global']['config']['log-adjacency-changes'] == true"
-            - "oc_result.json['mdd:openconfig']['openconfig-network-instance:network-instances']['network-instance'][2]['protocols']['protocol'][0]['ospfv2']['global']['config']['router-id'] == '1.1.1.1'"
-            - "oc_result.json['mdd:openconfig']['openconfig-network-instance:network-instances']['network-instance'][2]['protocols']['protocol'][0]['ospfv2']['global']['config']['summary-route-cost-mode'] == 'RFC1583_COMPATIBLE'"
-            - "oc_result.json['mdd:openconfig']['openconfig-network-instance:network-instances']['network-instance'][2]['protocols']['protocol'][0]['ospfv2']['global']['graceful-restart']['config']['enabled'] == true"
-            - "oc_result.json['mdd:openconfig']['openconfig-network-instance:network-instances']['network-instance'][2]['protocols']['protocol'][0]['ospfv2']['global']['config']['openconfig-ospfv2-ext:capability-vrf-lite'] == false"
-            - "oc_result.json['mdd:openconfig']['openconfig-network-instance:network-instances']['network-instance'][2]['protocols']['protocol'][0]['ospfv2']['global']['config']['openconfig-ospfv2-ext:default-information-originate']['config']['metric'] == '5'"
-            - "oc_result.json['mdd:openconfig']['openconfig-network-instance:network-instances']['network-instance'][2]['protocols']['protocol'][0]['ospfv2']['global']['config']['openconfig-ospfv2-ext:default-information-originate']['config']['metric-type'] == 1"
-            # TODO Add route-maps to OC services
-            # - "oc_result.json['mdd:openconfig']['openconfig-network-instance:network-instances']['network-instance'][2]['protocols']['protocol'][0]['ospfv2']['global']['config']['openconfig-ospfv2-ext:default-information-originate']['config']['route-map'] == 'TEST'"
-            - "oc_result.json['mdd:openconfig']['openconfig-network-instance:network-instances']['network-instance'][2]['protocols']['protocol'][0]['ospfv2']['global']['config']['openconfig-ospfv2-ext:default-information-originate']['config']['always'] == true"
-            - "oc_result.json['mdd:openconfig']['openconfig-network-instance:network-instances']['network-instance'][2]['protocols']['protocol'][0]['ospfv2']['global']['mpls']['igp-ldp-sync']['config']['enabled'] == true"
-            - "oc_result.json['mdd:openconfig']['openconfig-network-instance:network-instances']['network-instance'][2]['protocols']['protocol'][0]['ospfv2']['global']['timers']['lsa-generation']['config']['initial-delay'] == 1000"
-            - "oc_result.json['mdd:openconfig']['openconfig-network-instance:network-instances']['network-instance'][2]['protocols']['protocol'][0]['ospfv2']['global']['timers']['lsa-generation']['config']['maximum-delay'] == 10000"
-            - "oc_result.json['mdd:openconfig']['openconfig-network-instance:network-instances']['network-instance'][2]['protocols']['protocol'][0]['ospfv2']['global']['timers']['lsa-generation']['config']['openconfig-ospfv2-ext:hold-time'] == 10000"
-            - "oc_result.json['mdd:openconfig']['openconfig-network-instance:network-instances']['network-instance'][2]['protocols']['protocol'][0]['ospfv2']['global']['timers']['spf']['config']['initial-delay'] == 10000"
-            - "oc_result.json['mdd:openconfig']['openconfig-network-instance:network-instances']['network-instance'][2]['protocols']['protocol'][0]['ospfv2']['global']['timers']['spf']['config']['maximum-delay'] == 20000"
-            - "oc_result.json['mdd:openconfig']['openconfig-network-instance:network-instances']['network-instance'][2]['protocols']['protocol'][0]['ospfv2']['global']['timers']['spf']['config']['openconfig-ospfv2-ext:hold-time'] == 20000"
->>>>>>> 44df6428
 
         # Areas
       - name: NSO configure areas config
@@ -841,7 +666,6 @@
       - debug:
           msg: "{{nso_to_oc_result}}"
 
-<<<<<<< HEAD
     - name: NSO API call
       uri:
         url: "http://{{ nso_host }}:8080/restconf/data/tailf-ncs:devices/device={{ device }}/mdd:openconfig"
@@ -885,53 +709,4 @@
           - "oc_result.json['mdd:openconfig']['openconfig-network-instance:network-instances']['network-instance'][2]['protocols']['protocol'][0]['ospfv2']['global']['inter-area-propagation-policies']['inter-area-propagation-policy'][0]['dst-area'] == 4"
           - "oc_result.json['mdd:openconfig']['openconfig-network-instance:network-instances']['network-instance'][2]['protocols']['protocol'][0]['ospfv2']['global']['inter-area-propagation-policies']['inter-area-propagation-policy'][0]['config']['src-area'] == 0"
           - "oc_result.json['mdd:openconfig']['openconfig-network-instance:network-instances']['network-instance'][2]['protocols']['protocol'][0]['ospfv2']['global']['inter-area-propagation-policies']['inter-area-propagation-policy'][0]['config']['dst-area'] == 4"
-          - "oc_result.json['mdd:openconfig']['openconfig-network-instance:network-instances']['network-instance'][2]['protocols']['protocol'][0]['ospfv2']['global']['inter-area-propagation-policies']['inter-area-propagation-policy'][0]['config']['import-policy'][0] == 'test'"
-=======
-      - name: NSO API call
-        uri:
-          url: "http://{{ nso_host }}:8080/restconf/data/tailf-ncs:devices/device={{ device }}/mdd:openconfig"
-          url_username: "{{ nso_username }}"
-          url_password: "{{ nso_password }}"
-          force_basic_auth: yes
-          validate_certs: no
-          status_code: [200,201,204]
-          method: GET
-          headers: "{
-            'Content-Type': 'application/yang-data+json',
-            'Accept': 'application/yang-data+json'}"
-          body_format: json
-        delegate_to: localhost
-        register: oc_result
-      - debug:
-          msg: "{{ oc_result }}"
-      - assert:
-          that:
-            - "oc_result.json['mdd:openconfig']['openconfig-network-instance:network-instances']['network-instance'][2]['protocols']['protocol'][0]['ospfv2']['areas']['area'][0]['interfaces']['interface'][0]['config']['id'] == 'Loopback10'"
-            - "oc_result.json['mdd:openconfig']['openconfig-network-instance:network-instances']['network-instance'][2]['protocols']['protocol'][0]['ospfv2']['areas']['area'][0]['interfaces']['interface'][0]['config']['passive'] == false"
-            - "oc_result.json['mdd:openconfig']['openconfig-network-instance:network-instances']['network-instance'][2]['protocols']['protocol'][0]['ospfv2']['areas']['area'][1]['openconfig-ospfv2-ext:stub-options']['totally-stubby']['config']['enabled'] == true"
-            - "oc_result.json['mdd:openconfig']['openconfig-network-instance:network-instances']['network-instance'][2]['protocols']['protocol'][0]['ospfv2']['areas']['area'][2]['interfaces']['interface'][0]['config']['id'] == 'GigabitEthernet7'"
-            - "oc_result.json['mdd:openconfig']['openconfig-network-instance:network-instances']['network-instance'][2]['protocols']['protocol'][0]['ospfv2']['areas']['area'][2]['interfaces']['interface'][0]['config']['passive'] == true"
-            - "oc_result.json['mdd:openconfig']['openconfig-network-instance:network-instances']['network-instance'][2]['protocols']['protocol'][0]['ospfv2']['areas']['area'][2]['interfaces']['interface'][0]['config']['metric'] == 10"
-            - "oc_result.json['mdd:openconfig']['openconfig-network-instance:network-instances']['network-instance'][2]['protocols']['protocol'][0]['ospfv2']['areas']['area'][2]['interfaces']['interface'][0]['config']['network-type'] == 'openconfig-ospf-types:NON_BROADCAST_NETWORK'"
-            - "oc_result.json['mdd:openconfig']['openconfig-network-instance:network-instances']['network-instance'][2]['protocols']['protocol'][0]['ospfv2']['areas']['area'][2]['openconfig-ospfv2-ext:stub-options']['nssa']['config']['no-summary'] == true"
-            - "oc_result.json['mdd:openconfig']['openconfig-network-instance:network-instances']['network-instance'][2]['protocols']['protocol'][0]['ospfv2']['areas']['area'][3]['virtual-links']['virtual-link'][0]['config']['remote-router-id'] == '10.200.200.200'"
-            - "oc_result.json['mdd:openconfig']['openconfig-network-instance:network-instances']['network-instance'][2]['protocols']['protocol'][0]['ospfv2']['areas']['area'][2]['interfaces']['interface'][0]['config']['passive'] == true"
-            - "oc_result.json['mdd:openconfig']['openconfig-network-instance:network-instances']['network-instance'][2]['protocols']['protocol'][0]['ospfv2']['areas']['area'][2]['interfaces']['interface'][0]['neighbors']['neighbor'][0]['router-id'] == '10.10.10.10'"
-            - "oc_result.json['mdd:openconfig']['openconfig-network-instance:network-instances']['network-instance'][2]['protocols']['protocol'][0]['ospfv2']['areas']['area'][2]['interfaces']['interface'][0]['neighbors']['neighbor'][0]['config']['metric'] == 100"
-            - "oc_result.json['mdd:openconfig']['openconfig-network-instance:network-instances']['network-instance'][2]['protocols']['protocol'][0]['ospfv2']['areas']['area'][2]['mpls']['config']['traffic-engineering-enabled'] == true"
-            # This is testing for globals, but areas are required, so we test that portion of globals here.
-            - "oc_result.json['mdd:openconfig']['openconfig-network-instance:network-instances']['network-instance'][2]['protocols']['protocol'][0]['ospfv2']['global']['inter-area-propagation-policies']['inter-area-propagation-policy'][0]['src-area'] == 0"
-            - "oc_result.json['mdd:openconfig']['openconfig-network-instance:network-instances']['network-instance'][2]['protocols']['protocol'][0]['ospfv2']['global']['inter-area-propagation-policies']['inter-area-propagation-policy'][0]['dst-area'] == 4"
-            - "oc_result.json['mdd:openconfig']['openconfig-network-instance:network-instances']['network-instance'][2]['protocols']['protocol'][0]['ospfv2']['global']['inter-area-propagation-policies']['inter-area-propagation-policy'][0]['config']['src-area'] == 0"
-            - "oc_result.json['mdd:openconfig']['openconfig-network-instance:network-instances']['network-instance'][2]['protocols']['protocol'][0]['ospfv2']['global']['inter-area-propagation-policies']['inter-area-propagation-policy'][0]['config']['dst-area'] == 4"
-            - "oc_result.json['mdd:openconfig']['openconfig-network-instance:network-instances']['network-instance'][2]['protocols']['protocol'][0]['ospfv2']['global']['inter-area-propagation-policies']['inter-area-propagation-policy'][0]['config']['import-policy'][0] == 'test'"
-      always:
-        - name: Rollback NSO
-          delegate_to: nso
-          connection: local
-          import_role:
-            name: nso-rollback-load
-          run_once: true
-          vars:
-            rollback_file: "{{ lookup('env', 'PWD') }}/rollback.yaml"
->>>>>>> 44df6428
+          - "oc_result.json['mdd:openconfig']['openconfig-network-instance:network-instances']['network-instance'][2]['protocols']['protocol'][0]['ospfv2']['global']['inter-area-propagation-policies']['inter-area-propagation-policy'][0]['config']['import-policy'][0] == 'test'"