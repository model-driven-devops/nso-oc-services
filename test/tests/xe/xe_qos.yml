--- conflicted
+++ resolved
@@ -16,97 +16,7 @@
     device: "{{ lookup('env', 'TEST_DEVICE_XEROUTER') | default('xe1', True) }}"
     ansible_network_os: 'cisco.ios.ios'
   tasks:
-    # - name: test qos
-    #   tags:
-    #     -  qos
-    #   import_role:
-    #     name: nso-openconfig-test
-    #   vars:
-    #     content: |
-    #       mdd:openconfig:
-<<<<<<< HEAD
-            # openconfig-interfaces:interfaces:
-            #   openconfig-interfaces:interface:
-            #     - openconfig-interfaces:name: 'GigabitEthernet6'
-            #       openconfig-interfaces:config:
-            #         openconfig-interfaces:description: 'Physical Interface 6'
-            #         openconfig-interfaces:enabled: true
-            #         openconfig-interfaces:mtu: 1500
-            #         openconfig-interfaces:name: 'GigabitEthernet6'
-            #         openconfig-interfaces:type: 'ethernetCsmacd'
-            #       openconfig-interfaces:subinterfaces:
-            #         openconfig-interfaces:subinterface:
-            #           - openconfig-interfaces:index: 0
-            #             openconfig-interfaces:config:
-            #               openconfig-interfaces:index: 0
-            #             openconfig-if-ip:ipv4:
-            #               openconfig-if-ip:addresses:
-            #                 openconfig-if-ip:address:
-            #                   - openconfig-if-ip:ip: '10.6.0.1'
-            #                     openconfig-if-ip:config:
-            #                       openconfig-if-ip:ip: '10.6.0.1'
-            #                       openconfig-if-ip:prefix-length: 24
-            #               openconfig-if-ip:config:
-            #                 openconfig-if-ip:dhcp-client: false
-        #     openconfig-qos:qos:
-        #       openconfig-qos:forwarding-groups:
-        #         openconfig-qos:forwarding-group:
-        #           - openconfig-qos:name: 'pm-ip-dscp-11'
-        #             openconfig-qos:config:
-        #               openconfig-qos:name: 'pm-ip-dscp-11'
-        #           - openconfig-qos:name: 'pm-ip-dscp-13'
-        #             openconfig-qos:config:
-        #               openconfig-qos:name: 'pm-ip-dscp-13'
-        #           - openconfig-qos:name: 'pm-dscp-15'
-        #             openconfig-qos:config:
-        #               openconfig-qos:name: 'pm-dscp-15'
-        #           - openconfig-qos:name: 'pm-dscp-17'
-        #             openconfig-qos:config:
-        #               openconfig-qos:name: 'pm-dscp-17'
-        #           - openconfig-qos:name: 'pm-ip-dscp-45-47'
-        #             openconfig-qos:config:
-        #               openconfig-qos:name: 'pm-ip-dscp-45-47'
-        #           - openconfig-qos:name: 'pm-dscp-49-51'
-        #             openconfig-qos:config:
-        #               openconfig-qos:name: 'pm-dscp-49-51'                  
-        # api_method: PUT
-        # rollback: false
-        # assertion_ignore_errors: false
-        # assertions: false
-
     - name: test qos_policy_maps
-=======
-    #         openconfig-interfaces:interfaces:
-    #           openconfig-interfaces:interface:
-    #             - openconfig-interfaces:name: 'GigabitEthernet6'
-    #               openconfig-interfaces:config:
-    #                 openconfig-interfaces:description: 'Physical Interface 6'
-    #                 openconfig-interfaces:enabled: true
-    #                 openconfig-interfaces:mtu: 1500
-    #                 openconfig-interfaces:name: 'GigabitEthernet6'
-    #                 openconfig-interfaces:type: 'ethernetCsmacd'
-    #               openconfig-interfaces:subinterfaces:
-    #                 openconfig-interfaces:subinterface:
-    #                   - openconfig-interfaces:index: 0
-    #                     openconfig-interfaces:config:
-    #                       openconfig-interfaces:index: 0
-    #                     openconfig-if-ip:ipv4:
-    #                       openconfig-if-ip:addresses:
-    #                         openconfig-if-ip:address:
-    #                           - openconfig-if-ip:ip: '10.6.0.1'
-    #                             openconfig-if-ip:config:
-    #                               openconfig-if-ip:ip: '10.6.0.1'
-    #                               openconfig-if-ip:prefix-length: 24
-    #                       openconfig-if-ip:config:
-    #                         openconfig-if-ip:dhcp-client: false
-
-    #     api_method: PUT
-    #     rollback: false
-    #     assertion_ignore_errors: false
-    #     assertions: false
-
-    - name: test qos_class_maps_match_all
->>>>>>> 181edb346c4f401497e1ea3ffe92d864c499902b
       tags:
         - qos_policy_maps
       import_role:
@@ -120,15 +30,15 @@
                   - openconfig-qos:name: 'pm-ip-dscp-11'
                     openconfig-qos:config:
                       openconfig-qos:name: 'pm-ip-dscp-11'
-                  - openconfig-qos:name: 'pm-ip-dscp-13'
-                    openconfig-qos:config:
-                      openconfig-qos:name: 'pm-ip-dscp-13'
-                  - openconfig-qos:name: 'pm-dscp-15'
-                    openconfig-qos:config:
-                      openconfig-qos:name: 'pm-dscp-15'
-                  - openconfig-qos:name: 'pm-dscp-17'
-                    openconfig-qos:config:
-                      openconfig-qos:name: 'pm-dscp-17'
+                  - openconfig-qos:name: 'pm-ip-dscp-af11'
+                    openconfig-qos:config:
+                      openconfig-qos:name: 'pm-ip-dscp-af11'
+                  - openconfig-qos:name: 'pm-dscp-13-15'
+                    openconfig-qos:config:
+                      openconfig-qos:name: 'pm-dscp-13-15'
+                  - openconfig-qos:name: 'pm-dscp-af12-af13'
+                    openconfig-qos:config:
+                      openconfig-qos:name: 'pm-dscp-af12-af13'
                   - openconfig-qos:name: 'pm-dscp-19'
                     openconfig-qos:config:
                       openconfig-qos:name: 'pm-dscp-19'
@@ -141,12 +51,9 @@
                   - openconfig-qos:name: 'pm-dscp-25'
                     openconfig-qos:config:
                       openconfig-qos:name: 'pm-dscp-25'
-                  # - openconfig-qos:name: 'pm-ip-dscp-45-47'
-                  #   openconfig-qos:config:
-                  #     openconfig-qos:name: 'pm-ip-dscp-45-47'
-                  # - openconfig-qos:name: 'pm-dscp-49-51'
-                  #   openconfig-qos:config:
-                  #     openconfig-qos:name: 'pm-dscp-49-51'                  
+                  - openconfig-qos:name: 'pm-dscp-31'
+                    openconfig-qos:config:
+                      openconfig-qos:name: 'pm-dscp-31'
               openconfig-qos:classifiers:
                 openconfig-qos:classifier:
                   - openconfig-qos:name: 'cm-ip-dscp-11'
@@ -163,59 +70,62 @@
                               openconfig-qos:config:
                                 openconfig-qos:dscp: '11'
                                 openconfig-qos:protocol: 4  # IPv4
-<<<<<<< HEAD
                           openconfig-qos:actions:
                             openconfig-qos:config:
                               openconfig-qos:target-group: 'pm-ip-dscp-11'
-                  - openconfig-qos:name: 'cm-ip-dscp-13'
-                    openconfig-qos:config:
-                      openconfig-qos:name: 'cm-ip-dscp-13'
-                      openconfig-qos:type: 'IPV4'
-                    openconfig-qos:terms:
-                      openconfig-qos:term:
-                        - openconfig-qos:id: 'term-ip-dscp-13'
-                          openconfig-qos:config:
-                            openconfig-qos:id: 'term-ip-dscp-13'
-                          openconfig-qos:conditions:
-                            openconfig-qos:ipv4:
-                              openconfig-qos:config:
-                                openconfig-qos:dscp: '13'
+                  - openconfig-qos:name: 'cm-ip-dscp-af11'
+                    openconfig-qos:config:
+                      openconfig-qos:name: 'cm-ip-dscp-af11'
+                      openconfig-qos:type: 'IPV4'
+                    openconfig-qos:terms:
+                      openconfig-qos:term:
+                        - openconfig-qos:id: 'term-ip-dscp-af11'
+                          openconfig-qos:config:
+                            openconfig-qos:id: 'term-ip-dscp-af11'
+                          openconfig-qos:conditions:
+                            openconfig-qos:ipv4:
+                              openconfig-qos:config:
+                                openconfig-qos:dscp: '10'
                                 openconfig-qos:protocol: 4  # IPv4
                           openconfig-qos:actions:
                             openconfig-qos:config:
-                              openconfig-qos:target-group: 'pm-ip-dscp-13'
-                  - openconfig-qos:name: 'cm-dscp-15'
-                    openconfig-qos:config:
-                      openconfig-qos:name: 'cm-dscp-15'
-                      openconfig-qos:type: 'IPV4'
-                    openconfig-qos:terms:
-                      openconfig-qos:term:
-                        - openconfig-qos:id: 'term-dscp-15'
-                          openconfig-qos:config:
-                            openconfig-qos:id: 'term-dscp-15'
-                          openconfig-qos:conditions:
-                            openconfig-qos:ipv4:
-                              openconfig-qos:config:
-                                openconfig-qos:dscp: '15'
-                          openconfig-qos:actions:
-                            openconfig-qos:config:
-                              openconfig-qos:target-group: 'pm-dscp-15'
-                  - openconfig-qos:name: 'cm-dscp-17'
-                    openconfig-qos:config:
-                      openconfig-qos:name: 'cm-dscp-17'
-                      openconfig-qos:type: 'IPV4'
-                    openconfig-qos:terms:
-                      openconfig-qos:term:
-                        - openconfig-qos:id: 'term-dscp-17'
-                          openconfig-qos:config:
-                            openconfig-qos:id: 'term-dscp-17'
-                          openconfig-qos:conditions:
-                            openconfig-qos:ipv4:
-                              openconfig-qos:config:
-                                openconfig-qos:dscp: '17'
-                          openconfig-qos:actions:
-                            openconfig-qos:config:
-                              openconfig-qos:target-group: 'pm-dscp-17'
+                              openconfig-qos:target-group: 'pm-ip-dscp-af11'
+                  - openconfig-qos:name: 'cm-dscp-13-15'
+                    openconfig-qos:config:
+                      openconfig-qos:name: 'cm-dscp-13-15'
+                      openconfig-qos:type: 'IPV4'
+                    openconfig-qos:terms:
+                      openconfig-qos:term:
+                        - openconfig-qos:id: 'term-dscp-13-15'
+                          openconfig-qos:config:
+                            openconfig-qos:id: 'term-dscp-13-15'
+                          openconfig-qos:conditions:
+                            openconfig-qos:ipv4:
+                              openconfig-qos:config:
+                                openconfig-qos:dscp-set: 
+                                  - '13'
+                                  - '15'
+                          openconfig-qos:actions:
+                            openconfig-qos:config:
+                              openconfig-qos:target-group: 'pm-dscp-13-15'
+                  - openconfig-qos:name: 'cm-dscp-af12-af13'
+                    openconfig-qos:config:
+                      openconfig-qos:name: 'cm-dscp-af12-af13'
+                      openconfig-qos:type: 'IPV4'
+                    openconfig-qos:terms:
+                      openconfig-qos:term:
+                        - openconfig-qos:id: 'term-dscp-af12-af13'
+                          openconfig-qos:config:
+                            openconfig-qos:id: 'term-dscp-af12-af13'
+                          openconfig-qos:conditions:
+                            openconfig-qos:ipv4:
+                              openconfig-qos:config:
+                                openconfig-qos:dscp-set: 
+                                  - '12'
+                                  - '14'
+                          openconfig-qos:actions:
+                            openconfig-qos:config:
+                              openconfig-qos:target-group: 'pm-dscp-af12-af13'
                   - openconfig-qos:name: 'cm-dscp-19'
                     openconfig-qos:config:
                       openconfig-qos:name: 'cm-dscp-19'
@@ -280,127 +190,22 @@
                           openconfig-qos:actions:
                             openconfig-qos:config:
                               openconfig-qos:target-group: 'pm-dscp-25'
-                  # - openconfig-qos:name: 'cm-ip-dscp-45-47'
-                  #   openconfig-qos:config:
-                  #     openconfig-qos:name: 'cm-ip-dscp-45-47'
-=======
-                  # - openconfig-qos:name: 'class-map-ip-dscp-41'
-                  #   openconfig-qos:config:
-                  #     openconfig-qos:name: 'class-map-ip-dscp-41'
-                  #     openconfig-qos:type: 'IPV4'
-                  #   openconfig-qos:terms:
-                  #     openconfig-qos:term:
-                  #       - openconfig-qos:id: 'term-ip-dscp-41'
-                  #         openconfig-qos:config:
-                  #           openconfig-qos:id: 'term-ip-dscp-41'
-                  #         openconfig-qos:conditions:
-                  #           openconfig-qos:ipv4:
-                  #             openconfig-qos:config:
-                  #               openconfig-qos:dscp: '41'
-                  #               openconfig-qos:protocol: 4  # IPv4
-                  # - openconfig-qos:name: 'class-map-dscp-13'
-                  #   openconfig-qos:config:
-                  #     openconfig-qos:name: 'class-map-dscp-13'
-                  #     openconfig-qos:type: 'IPV4'
-                  #   openconfig-qos:terms:
-                  #     openconfig-qos:term:
-                  #       - openconfig-qos:id: 'term-dscp-13'
-                  #         openconfig-qos:config:
-                  #           openconfig-qos:id: 'term-dscp-13'
-                  #         openconfig-qos:conditions:
-                  #           openconfig-qos:ipv4:
-                  #             openconfig-qos:config:
-                  #               openconfig-qos:dscp: '13'
-                  # - openconfig-qos:name: 'class-map-dscp-43'
-                  #   openconfig-qos:config:
-                  #     openconfig-qos:name: 'class-map-dscp-43'
-                  #     openconfig-qos:type: 'IPV4'
-                  #   openconfig-qos:terms:
-                  #     openconfig-qos:term:
-                  #       - openconfig-qos:id: 'term-dscp-43'
-                  #         openconfig-qos:config:
-                  #           openconfig-qos:id: 'term-dscp-43'
-                  #         openconfig-qos:conditions:
-                  #           openconfig-qos:ipv4:
-                  #             openconfig-qos:config:
-                  #               openconfig-qos:dscp: '43'
-                  # - openconfig-qos:name: 'class-map-ip-dscp-cs1-cs2'
-                  #   openconfig-qos:config:
-                  #     openconfig-qos:name: 'class-map-ip-dscp-cs1-cs2'
-                  #     openconfig-qos:type: 'IPV4'
-                  #   openconfig-qos:terms:
-                  #     openconfig-qos:term:
-                  #       - openconfig-qos:id: 'term-ip-dscp-cs1-cs2'
-                  #         openconfig-qos:config:
-                  #           openconfig-qos:id: 'term-ip-dscp-cs1-cs2'
-                  #         openconfig-qos:conditions:
-                  #           openconfig-qos:ipv4:
-                  #             openconfig-qos:config:
-                  #               openconfig-qos:dscp-set: '11'
-                  #               openconfig-qos:dscp-set: '12'
-                  #               openconfig-qos:protocol: 4  # IPv4
-                  # - openconfig-qos:name: 'class-map-ip-dscp-45-47'
-                  #   openconfig-qos:config:
-                  #     openconfig-qos:name: 'class-map-ip-dscp-45-47'
->>>>>>> 181edb346c4f401497e1ea3ffe92d864c499902b
-                  #     openconfig-qos:type: 'IPV4'
-                  #   openconfig-qos:terms:
-                  #     openconfig-qos:term:
-                  #       - openconfig-qos:id: 'term-ip-dscp-45-47'
-                  #         openconfig-qos:config:
-                  #           openconfig-qos:id: 'term-ip-dscp-45-47'
-                  #         openconfig-qos:conditions:
-                  #           openconfig-qos:ipv4:
-                  #             openconfig-qos:config:
-<<<<<<< HEAD
-                  #               openconfig-qos:dscp-set:
-                  #                 - '45'
-                  #                 - '47'
-                  #               openconfig-qos:protocol: 4  # IPv4
-                  #         openconfig-qos:actions:
-                  #           openconfig-qos:config:
-                  #             openconfig-qos:target-group: 'pm-ip-dscp-45-47'
-                  # - openconfig-qos:name: 'cm-dscp-49-51'
-                  #   openconfig-qos:config:
-                  #     openconfig-qos:name: 'cm-dscp-49-51'
-=======
-                  #               openconfig-qos:dscp-set: '45'
-                  #               openconfig-qos:dscp-set: '47'
-                  #               openconfig-qos:protocol: 4  # IPv4
-                  # - openconfig-qos:name: 'class-map-dscp-cs3-cs4'
-                  #   openconfig-qos:config:
-                  #     openconfig-qos:name: 'class-map-dscp-cs3-cs4'
-                  #     openconfig-qos:type: 'IPV4'
-                  #   openconfig-qos:terms:
-                  #     openconfig-qos:term:
-                  #       - openconfig-qos:id: 'term-dscp-cs3-cs4'
-                  #         openconfig-qos:config:
-                  #           openconfig-qos:id: 'term-dscp-cs3-cs4'
-                  #         openconfig-qos:conditions:
-                  #           openconfig-qos:ipv4:
-                  #             openconfig-qos:config:
-                  #               openconfig-qos:dscp-set: '13'
-                  #               openconfig-qos:dscp-set: '14'
-                  # - openconfig-qos:name: 'class-map-dscp-49-51'
-                  #   openconfig-qos:config:
-                  #     openconfig-qos:name: 'class-map-dscp-49-51'
->>>>>>> 181edb346c4f401497e1ea3ffe92d864c499902b
-                  #     openconfig-qos:type: 'IPV4'
-                  #   openconfig-qos:terms:
-                  #     openconfig-qos:term:
-                  #       - openconfig-qos:id: 'term-dscp-49-51'
-                  #         openconfig-qos:config:
-                  #           openconfig-qos:id: 'term-dscp-49-51'
-                  #         openconfig-qos:conditions:
-                  #           openconfig-qos:ipv4:
-                  #             openconfig-qos:config:
-<<<<<<< HEAD
-                  #               openconfig-qos:dscp-set:
-                  #                 - '49'
-                  #                 - '51'
-                  #         openconfig-qos:actions:
-                  #           openconfig-qos:config:
-                  #             openconfig-qos:target-group: 'pm-dscp-49-51'
+                  - openconfig-qos:name: 'cm-dscp-31'
+                    openconfig-qos:config:
+                      openconfig-qos:name: 'cm-dscp-31'
+                      openconfig-qos:type: 'IPV4'
+                    openconfig-qos:terms:
+                      openconfig-qos:term:
+                        - openconfig-qos:id: 'term-dscp-31'
+                          openconfig-qos:config:
+                            openconfig-qos:id: 'term-dscp-31'
+                          openconfig-qos:conditions:
+                            openconfig-qos:ipv4:
+                              openconfig-qos:config:
+                                openconfig-qos:dscp: '34'
+                          openconfig-qos:actions:
+                            openconfig-qos:config:
+                              openconfig-qos:target-group: 'pm-dscp-31'
               openconfig-qos:scheduler-policies:
                 openconfig-qos:scheduler-policy:
                   - openconfig-qos:name: 'sched-ip-dscp-11'
@@ -421,9 +226,9 @@
                             openconfig-qos:config:
                               openconfig-qos:cir-pct: 10 # Percentage
                               openconfig-qos:queuing-behavior: 'SHAPE'
-                  - openconfig-qos:name: 'sched-ip-dscp-13'
-                    openconfig-qos:config:
-                      openconfig-qos:name: 'sched-ip-dscp-13'
+                  - openconfig-qos:name: 'sched-ip-dscp-af11'
+                    openconfig-qos:config:
+                      openconfig-qos:name: 'sched-ip-dscp-af11'
                     openconfig-qos:schedulers:
                       openconfig-qos:scheduler:
                         - openconfig-qos:sequence: 10
@@ -434,14 +239,15 @@
                           openconfig-qos:output:
                             openconfig-qos:config:
                               openconfig-qos:output-type: 'FWD_GROUP'
-                              openconfig-qos:output-fwd-group: 'pm-ip-dscp-13'
+                              openconfig-qos:output-fwd-group: 'pm-ip-dscp-af11'
                           openconfig-qos:one-rate-two-color:
                             openconfig-qos:config:
-                              openconfig-qos:cir: 100000 # bits
+                              openconfig-qos:cir: 100000 # Unit bits
+                              openconfig-qos:bc: 500 # Unit bytes
                               openconfig-qos:queuing-behavior: 'SHAPE'
-                  - openconfig-qos:name: 'sched-dscp-15'
-                    openconfig-qos:config:
-                      openconfig-qos:name: 'sched-dscp-15'
+                  - openconfig-qos:name: 'sched-dscp-13-15'
+                    openconfig-qos:config:
+                      openconfig-qos:name: 'sched-dscp-13-15'
                     openconfig-qos:schedulers:
                       openconfig-qos:scheduler:
                         - openconfig-qos:sequence: 10
@@ -451,14 +257,14 @@
                           openconfig-qos:output:
                             openconfig-qos:config:
                               openconfig-qos:output-type: 'FWD_GROUP'
-                              openconfig-qos:output-fwd-group: 'pm-dscp-15'
+                              openconfig-qos:output-fwd-group: 'pm-dscp-13-15'
                           openconfig-qos:one-rate-two-color:
                             openconfig-qos:config:
                               openconfig-qos:cir-pct: 20 # Percentage
                               openconfig-qos:queuing-behavior: 'SHAPE'
-                  - openconfig-qos:name: 'sched-dscp-17'
-                    openconfig-qos:config:
-                      openconfig-qos:name: 'sched-dscp-17'
+                  - openconfig-qos:name: 'sched-dscp-af12-af13'
+                    openconfig-qos:config:
+                      openconfig-qos:name: 'sched-dscp-af12-af13'
                     openconfig-qos:schedulers:
                       openconfig-qos:scheduler:
                         - openconfig-qos:sequence: 10
@@ -468,10 +274,10 @@
                           openconfig-qos:output:
                             openconfig-qos:config:
                               openconfig-qos:output-type: 'FWD_GROUP'
-                              openconfig-qos:output-fwd-group: 'pm-dscp-17'
+                              openconfig-qos:output-fwd-group: 'pm-dscp-af12-af13'
                           openconfig-qos:one-rate-two-color:
                             openconfig-qos:config:
-                              openconfig-qos:cir: 200000
+                              openconfig-qos:cir: 200000 # Unit bps
                               openconfig-qos:queuing-behavior: 'SHAPE'
                   - openconfig-qos:name: 'sched-dscp-19'
                     openconfig-qos:config:
@@ -488,8 +294,8 @@
                               openconfig-qos:output-fwd-group: 'pm-dscp-19'
                           openconfig-qos:one-rate-two-color:
                             openconfig-qos:config:
-                              openconfig-qos:cir: 100000
-                              openconfig-qos:bc: 10000 # Unit Bytes
+                              openconfig-qos:cir: 100000 # Unit bps
+                              openconfig-qos:bc: 10000 # Unit bytes
                               openconfig-qos:queuing-behavior: 'POLICE'
                             openconfig-qos:conform-action:
                               openconfig-qos:config:
@@ -512,8 +318,8 @@
                               openconfig-qos:output-fwd-group: 'pm-dscp-21'
                           openconfig-qos:one-rate-two-color:
                             openconfig-qos:config:
-                              openconfig-qos:cir-pct: 50
-                              openconfig-qos:bc: 1000 # Unit Bytes
+                              openconfig-qos:cir-pct: 50 # Percentage
+                              openconfig-qos:bc: 1000 # Unit bytes
                               openconfig-qos:queuing-behavior: 'POLICE'
                             openconfig-qos:conform-action:
                               openconfig-qos:config:
@@ -536,9 +342,10 @@
                               openconfig-qos:output-fwd-group: 'pm-dscp-23'
                           openconfig-qos:two-rate-three-color:
                             openconfig-qos:config:
-                              openconfig-qos:cir: 200000
-                              openconfig-qos:bc: 20000 # Unit Bytes
-                              # openconfig-qos:queuing-behavior: 'POLICE'
+                              openconfig-qos:cir: 100000 # Unit bps
+                              openconfig-qos:bc: 1000 # Unit bytes
+                              openconfig-qos:pir: 200000 # Unit bps
+                              openconfig-qos:be: 1000 # Unit bytes
                             openconfig-qos:conform-action:
                               openconfig-qos:config:
                                 openconfig-qos:set-dscp: 25
@@ -563,9 +370,10 @@
                               openconfig-qos:output-fwd-group: 'pm-dscp-25'
                           openconfig-qos:two-rate-three-color:
                             openconfig-qos:config:
-                              openconfig-qos:cir-pct: 60
-                              openconfig-qos:bc: 15000 # Unit Bytes
-                              # openconfig-qos:queuing-behavior: 'POLICE'
+                              openconfig-qos:cir-pct: 20 # Percentage
+                              openconfig-qos:bc: 100 # Unit bytes
+                              openconfig-qos:pir-pct: 30 # Percentage
+                              openconfig-qos:be: 200 # Unit bytes
                             openconfig-qos:conform-action:
                               openconfig-qos:config:
                                 openconfig-qos:set-dscp: 27
@@ -575,39 +383,177 @@
                             openconfig-qos:violate-action:
                               openconfig-qos:config:
                                 openconfig-qos:drop: True
+                  - openconfig-qos:name: 'sched-dscp-31'
+                    openconfig-qos:config:
+                      openconfig-qos:name: 'sched-dscp-31'
+                    openconfig-qos:schedulers:
+                      openconfig-qos:scheduler:
+                        - openconfig-qos:sequence: 10
+                          openconfig-qos:config:
+                            openconfig-qos:sequence: 10
+                            openconfig-qos:type: 'TWO_RATE_THREE_COLOR'
+                          openconfig-qos:output:
+                            openconfig-qos:config:
+                              openconfig-qos:output-type: 'FWD_GROUP'
+                              openconfig-qos:output-fwd-group: 'pm-dscp-31'
+                          openconfig-qos:two-rate-three-color:
+                            openconfig-qos:config:
+                              openconfig-qos:cir: 200000 # Unit bps
+                              openconfig-qos:bc: 20000 # Unit bytes
+                            openconfig-qos:conform-action:
+                              openconfig-qos:config:
+                                openconfig-qos:set-dscp: 46
+                            openconfig-qos:exceed-action:
+                              openconfig-qos:config:
+                                openconfig-qos:set-dscp: 36
+                            openconfig-qos:violate-action:
+                              openconfig-qos:config:
+                                openconfig-qos:set-dscp: 38
+              openconfig-qos:interfaces:
+                openconfig-qos:interface:
+                  - openconfig-qos:interface-id: 'GigabitEthernet6'
+                    openconfig-qos:config:
+                      openconfig-qos:interface-id: 'GigabitEthernet6'
+                    openconfig-qos:input:
+                      openconfig-qos:scheduler-policy:
+                        openconfig-qos:config:
+                          openconfig-qos:name: 'sched-dscp-19'
+                    openconfig-qos:output:
+                      openconfig-qos:scheduler-policy:
+                        openconfig-qos:config:
+                          openconfig-qos:name: 'sched-dscp-21'
+                  - openconfig-qos:interface-id: 'GigabitEthernet7'
+                    openconfig-qos:config:
+                      openconfig-qos:interface-id: 'GigabitEthernet7'
+                    openconfig-qos:input:
+                      openconfig-qos:scheduler-policy:
+                        openconfig-qos:config:
+                          openconfig-qos:name: 'sched-dscp-23'
+                    openconfig-qos:output:
+                      openconfig-qos:scheduler-policy:
+                        openconfig-qos:config:
+                          openconfig-qos:name: 'sched-dscp-25'
+                  - openconfig-qos:interface-id: 'GigabitEthernet8'
+                    openconfig-qos:config:
+                      openconfig-qos:interface-id: 'GigabitEthernet8'
+                    openconfig-qos:output:
+                      openconfig-qos:scheduler-policy:
+                        openconfig-qos:config:
+                          openconfig-qos:name: 'sched-ip-dscp-af11'
+                  - openconfig-qos:interface-id: 'Loopback100'
+                    openconfig-qos:config:
+                      openconfig-qos:interface-id: 'Loopback100'
+                    openconfig-qos:input:
+                      openconfig-qos:scheduler-policy:
+                        openconfig-qos:config:
+                          openconfig-qos:name: 'sched-dscp-19'
+                    openconfig-qos:output:
+                      openconfig-qos:scheduler-policy:
+                        openconfig-qos:config:
+                          openconfig-qos:name: 'sched-dscp-21'
+                  - openconfig-qos:interface-id: 'Loopback101'
+                    openconfig-qos:config:
+                      openconfig-qos:interface-id: 'Loopback101'
+                    openconfig-qos:input:
+                      openconfig-qos:scheduler-policy:
+                        openconfig-qos:config:
+                          openconfig-qos:name: 'sched-dscp-23'
+                    openconfig-qos:output:
+                      openconfig-qos:scheduler-policy:
+                        openconfig-qos:config:
+                          openconfig-qos:name: 'sched-dscp-25'
+                  - openconfig-qos:interface-id: 'Port-channel10'
+                    openconfig-qos:config:
+                      openconfig-qos:interface-id: 'Port-channel10'
+                    openconfig-qos:input:
+                      openconfig-qos:scheduler-policy:
+                        openconfig-qos:config:
+                          openconfig-qos:name: 'sched-dscp-19'
+                    openconfig-qos:output:
+                      openconfig-qos:scheduler-policy:
+                        openconfig-qos:config:
+                          openconfig-qos:name: 'sched-dscp-21'
+                  - openconfig-qos:interface-id: 'Port-channel11'
+                    openconfig-qos:config:
+                      openconfig-qos:interface-id: 'Port-channel11'
+                    openconfig-qos:input:
+                      openconfig-qos:scheduler-policy:
+                        openconfig-qos:config:
+                          openconfig-qos:name: 'sched-dscp-23'
+                    openconfig-qos:output:
+                      openconfig-qos:scheduler-policy:
+                        openconfig-qos:config:
+                          openconfig-qos:name: 'sched-dscp-25'
+                  - openconfig-qos:interface-id: 'Port-channel12'
+                    openconfig-qos:config:
+                      openconfig-qos:interface-id: 'Port-channel12'
+                    openconfig-qos:input:
+                      openconfig-qos:scheduler-policy:
+                        openconfig-qos:config:
+                          openconfig-qos:name: 'sched-ip-dscp-11'
+                    openconfig-qos:output:
+                      openconfig-qos:scheduler-policy:
+                        openconfig-qos:config:
+                          openconfig-qos:name: 'sched-ip-dscp-af11'
+                  - openconfig-qos:interface-id: 'Tunnel100'
+                    openconfig-qos:config:
+                      openconfig-qos:interface-id: 'Tunnel100'
+                    openconfig-qos:input:
+                      openconfig-qos:scheduler-policy:
+                        openconfig-qos:config:
+                          openconfig-qos:name: 'sched-dscp-19'
+                  - openconfig-qos:interface-id: 'Tunnel101'
+                    openconfig-qos:config:
+                      openconfig-qos:interface-id: 'Tunnel101'
+                    openconfig-qos:input:
+                      openconfig-qos:scheduler-policy:
+                        openconfig-qos:config:
+                          openconfig-qos:name: 'sched-dscp-23'
+                    openconfig-qos:output:
+                      openconfig-qos:scheduler-policy:
+                        openconfig-qos:config:
+                          openconfig-qos:name: 'sched-dscp-31'
+                  - openconfig-qos:interface-id: 'Tunnel102'
+                    openconfig-qos:config:
+                      openconfig-qos:interface-id: 'Tunnel102'
+                    openconfig-qos:output:
+                      openconfig-qos:scheduler-policy:
+                        openconfig-qos:config:
+                          openconfig-qos:name: 'sched-ip-dscp-af11'
 
-=======
-                  #               openconfig-qos:dscp-set: '49'
-                  #               openconfig-qos:dscp-set: '51'
->>>>>>> 181edb346c4f401497e1ea3ffe92d864c499902b
         api_method: PUT
         rollback: false
         assertion_ignore_errors: false
         assertions:
-<<<<<<< HEAD
           - "'+class-map match-all cm-ip-dscp-11:' in changes"
           - "'+ match ip dscp 11:' in changes"
-          - "'+class-map match-all cm-ip-dscp-13:' in changes"
-          - "'+ match ip dscp 13:' in changes"
-          - "'+class-map match-all cm-dscp-15:' in changes"
-          - "'+ match dscp 15:' in changes"
-          - "'+class-map match-all cm-dscp-17:' in changes"
-          - "'+ match dscp 17:' in changes"
-          # - "'+class-map match-all cm-ip-dscp-45-47:' in changes"
-          # - "'+ match ip dscp 45  47:' in changes"
-          # - "'+class-map match-all cm-dscp-49-51:' in changes"
-          # - "'+ match dscp 49  51:' in changes"
+          - "'+class-map match-all cm-ip-dscp-af11:' in changes"
+          - "'+ match ip dscp af11:' in changes"
+          - "'+class-map match-all cm-dscp-13-15:' in changes"
+          - "'+ match dscp 13  15:' in changes"
+          - "'+class-map match-all cm-dscp-af12-af13:' in changes"
+          - "'+ match dscp af12  af13:' in changes"
+          - "'+class-map match-all cm-dscp-19:' in changes"
+          - "'+ match dscp 19:' in changes"
+          - "'+class-map match-all cm-dscp-21:' in changes"
+          - "'+ match dscp 21:' in changes"
+          - "'+class-map match-all cm-dscp-23:' in changes"
+          - "'+ match dscp 23:' in changes"
+          - "'+class-map match-all cm-dscp-25:' in changes"
+          - "'+ match dscp 25:' in changes"
+          - "'+class-map match-all cm-dscp-31:' in changes"
+          - "'+ match dscp af41:' in changes"
           - "'+policy-map pm-ip-dscp-11:' in changes"
           - "'+ class cm-ip-dscp-11:' in changes"
           - "'+  priority percent 10:' in changes"
-          - "'+policy-map pm-ip-dscp-13:' in changes"
-          - "'+ class cm-ip-dscp-13:' in changes"
-          - "'+  priority 100000:' in changes"
-          - "'+policy-map pm-dscp-15:' in changes"
-          - "'+ class cm-dscp-15:' in changes"
+          - "'+policy-map pm-ip-dscp-af11:' in changes"
+          - "'+ class cm-ip-dscp-af11:' in changes"
+          - "'+  priority 100 500:' in changes"
+          - "'+policy-map pm-dscp-13-15:' in changes"
+          - "'+ class cm-dscp-13-15:' in changes"
           - "'+  bandwidth percent 20:' in changes"
-          - "'+policy-map pm-dscp-17:' in changes"
-          - "'+ class cm-dscp-17:' in changes"
+          - "'+policy-map pm-dscp-af12-af13:' in changes"
+          - "'+ class cm-dscp-af12-af13:' in changes"
           - "'+  bandwidth 200000:' in changes"
           - "'+policy-map pm-dscp-19:' in changes"
           - "'+ class cm-dscp-19:' in changes"
@@ -621,28 +567,52 @@
           - "'+   exceed-action drop:' in changes"
           - "'+policy-map pm-dscp-23:' in changes"
           - "'+ class cm-dscp-23:' in changes"
-          - "'+  police cir 200000 bc 20000:' in changes"
+          - "'+  police cir 100000 bc 1000 pir 200000 be 1000:' in changes"
           - "'+   conform-action set-dscp-transmit 25:' in changes"
           - "'+   exceed-action set-dscp-transmit 27:' in changes"
           - "'+   violate-action set-dscp-transmit 29:' in changes"
-=======
-          - "'+class-map match-all class-map-ip-dscp-11:' in changes"
-          - "'+ match ip dscp af12:' in changes"
-          # - "'+class-map match-all class-map-ip-dscp-41:' in changes"
-          # - "'+ match ip dscp 41:' in changes"
-          # - "'+class-map match-all class-map-dscp-13:' in changes"
-          # - "'+ match dscp af13:' in changes"
-          # - "'+class-map match-all class-map-dscp-43:' in changes"
-          # - "'+ match dscp 43:' in changes"
-          # - "'+class-map match-all class-map-ip-dscp-cs1-cs2:' in changes"
-          # - "'+ match ip dscp cs1 cs2:' in changes"
-          # - "'+class-map match-all class-map-ip-dscp-45-47:' in changes"
-          # - "'+ match ip dscp 45 47:' in changes"
-          # - "'+class-map match-all class-map-dscp-cs3-cs4:' in changes"
-          # - "'+ match ip dscp cs3 cs4:' in changes"
-          # - "'+class-map match-all class-map-dscp-49-51:' in changes"
-          # - "'+ match ip dscp 49 51:' in changes"
->>>>>>> 181edb346c4f401497e1ea3ffe92d864c499902b
+          - "'+policy-map pm-dscp-25:' in changes"
+          - "'+ class cm-dscp-25:' in changes"
+          - "'+  police cir percent 20 bc 100 ms pir percent 30 be 200 ms:' in changes"
+          - "'+   conform-action set-dscp-transmit 27:' in changes"
+          - "'+   exceed-action set-dscp-transmit 29:' in changes"
+          - "'+   violate-action drop:' in changes"
+          - "'+policy-map pm-dscp-31:' in changes"
+          - "'+ class cm-dscp-31:' in changes"
+          - "'+  police cir 200000 bc 20000:' in changes"
+          - "'+   conform-action set-dscp-transmit ef:' in changes"
+          - "'+   exceed-action set-dscp-transmit af42:' in changes"
+          - "'+   violate-action set-dscp-transmit af43:' in changes"
+          - "' interface GigabitEthernet6:' in changes"
+          - "'+ service-policy input pm-dscp-19:' in changes"
+          - "'+ service-policy output pm-dscp-21:' in changes"
+          - "' interface GigabitEthernet7:' in changes"
+          - "'+ service-policy input pm-dscp-23:' in changes"
+          - "'+ service-policy output pm-dscp-25:' in changes"
+          - "' interface GigabitEthernet8:' in changes"
+          - "'+ service-policy output pm-ip-dscp-af11:' in changes"
+          - "'+interface Loopback100:' in changes"
+          - "'+ service-policy input pm-dscp-19:' in changes"
+          - "'+ service-policy output pm-dscp-21:' in changes"
+          - "'+interface Loopback101:' in changes"
+          - "'+ service-policy input pm-dscp-23:' in changes"
+          - "'+ service-policy output pm-dscp-25:' in changes"
+          - "'+interface Port-channel10:' in changes"
+          - "'+ service-policy input pm-dscp-19:' in changes"
+          - "'+ service-policy output pm-dscp-21:' in changes"
+          - "'+interface Port-channel11:' in changes"
+          - "'+ service-policy input pm-dscp-23:' in changes"
+          - "'+ service-policy output pm-dscp-25:' in changes"
+          - "'+interface Port-channel12:' in changes"
+          - "'+ service-policy input pm-ip-dscp-11:' in changes"
+          - "'+ service-policy output pm-ip-dscp-af11:' in changes"
+          - "'+interface Tunnel100:' in changes"
+          - "'+ service-policy input pm-dscp-19:' in changes"
+          - "'+interface Tunnel101:' in changes"
+          - "'+ service-policy input pm-dscp-23:' in changes"
+          - "'+ service-policy output pm-dscp-31:' in changes"
+          - "'+interface Tunnel102:' in changes"
+          - "'+ service-policy output pm-ip-dscp-af11:' in changes"
 
 - hosts: nso
   connection: local
